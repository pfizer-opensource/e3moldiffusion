import logging
import os
from datetime import datetime
from typing import List, Tuple

import numpy as np
import pandas as pd
import pytorch_lightning as pl
import torch
import torch.nn as nn
import torch.nn.functional as F
from e3moldiffusion.coordsatomsbonds import (
    DenoisingEdgeNetwork,
    LatentEncoderNetwork,
    SoftMaxAttentionAggregation,
)
from e3moldiffusion.modules import DenseLayer, GatedEquivBlock
from e3moldiffusion.molfeat import get_bond_feature_dims
from experiments.diffusion.categorical import CategoricalDiffusionKernel
from experiments.diffusion.continuous import DiscreteDDPM
from experiments.losses import DiffusionLoss
from experiments.molecule_utils import Molecule
from experiments.sampling.analyze import analyze_stability_for_molecules
from experiments.utils import coalesce_edges, get_list_of_edge_adjs, zero_mean
from torch import Tensor
from torch_geometric.data import Batch
from torch_geometric.nn import radius_graph
from torch_geometric.utils import dense_to_sparse, sort_edge_index
from tqdm import tqdm

logging.getLogger("lightning").setLevel(logging.WARNING)
logging.getLogger("pytorch_lightning.utilities.rank_zero").addHandler(
    logging.NullHandler()
)
logging.getLogger("pytorch_lightning.accelerators.cuda").addHandler(
    logging.NullHandler()
)

BOND_FEATURE_DIMS = get_bond_feature_dims()[0]


def gaussian_entropy(logvar):
    const = 0.5 * float(logvar.size(1)) * (1.0 + np.log(np.pi * 2))
    ent = 0.5 * logvar.sum(dim=1, keepdim=False) + const
    return ent


def standard_normal_logprob(z):
    log_z = -0.5 * np.log(2 * np.pi)
    out = log_z - z.pow(2) / 2
    return out


class LatentNormalizingFlow(nn.Module):
    """_summary_
    Learns a flow from encoded latent z=enc(x) (data) towards a noise distribution w
    Args:
        nn (_type_): _description_
    """

    def __init__(self, flows: List[nn.Module]):
        super(LatentNormalizingFlow, self).__init__()

        self.flows = nn.ModuleList(flows)

    def f(self, z: torch.Tensor) -> Tuple[torch.Tensor, torch.Tensor]:
        """Maps observation z to noise variable w.
        Additionally, computes the log determinant
        of the Jacobian for this transformation.
        Invers of g."""
        w, sum_log_abs_det = z, torch.zeros((z.size(0), 1), device=z.device)
        for flow in self.flows:
            w, log_abs_det = flow.f(w)
            sum_log_abs_det += log_abs_det
        return w, sum_log_abs_det

    def g(self, w: torch.Tensor) -> torch.Tensor:
        """Maps latent variable w to encoded observation z=enc(x).
        Inverse of f."""
        with torch.no_grad():
            z = w
            for flow in reversed(self.flows):
                z = flow.g(z)
            return z

    def g_steps(self, w: torch.Tensor) -> List[torch.Tensor]:
        """Maps noise variable w to observation z
        and stores intermediate results."""
        zs = [w]
        for flow in reversed(self.flows):
            zs.append(flow.g(zs[-1]))
        return zs

    def __len__(self) -> int:
        return len(self.flows)


class AffineCouplingLayer(nn.Module):
    def __init__(
        self,
        d,
        intermediate_dim,
        swap,
    ):
        super(AffineCouplingLayer, self).__init__()
        self.d = d - (d // 2)
        self.intermediate_dim = intermediate_dim
        self.swap = swap

        self.net_s_t = nn.Sequential(
            DenseLayer(self.d, intermediate_dim),
            nn.LayerNorm(intermediate_dim),
            nn.SiLU(),
            DenseLayer(intermediate_dim, intermediate_dim),
            nn.LayerNorm(intermediate_dim),
            nn.SiLU(),
            DenseLayer(intermediate_dim, (d - self.d) * 2),
        )

    def swap_dims(self, input: torch.Tensor):
        if self.swap:
            input = torch.cat([input[:, self.d :], input[:, : self.d]], 1)
        return input

    def f(self, z: torch.Tensor) -> torch.Tensor:
        """f : z -> w. The inverse of g."""
        z = self.swap_dims(z)
        z2, z1 = z.chunk(2, dim=-1)
        s, t = self.net_s_t(z1).chunk(2, dim=-1)
        w1, w2 = z1, z2 * torch.exp(s) + t
        log_det = s.sum(-1, keepdim=True)
        return torch.cat((w1, w2), dim=-1), log_det

    def g(self, w: torch.Tensor) -> torch.Tensor:
        """g : w -> z. The inverse of f."""
        w = self.swap_dims(w)
        w1, w2 = w.chunk(2, dim=-1)
        s, t = self.net_s_t(w1).chunk(2, dim=-1)
        z1, z2 = w1, (w2 - t) * torch.exp(-s)
        return torch.cat((z2, z1), dim=-1)


def build_latent_flow(
    latent_dim: int, latent_flow_hidden_dim: int, latent_flow_depth: int
):
    flows = []
    for i in range(latent_flow_depth):
        flows.append(
            AffineCouplingLayer(
                d=latent_dim, intermediate_dim=latent_flow_hidden_dim, swap=(i % 2 == 0)
            )
        )
    return LatentNormalizingFlow(flows=flows)


class Trainer(pl.LightningModule):
    def __init__(
        self,
        hparams: dict,
        dataset_info: dict,
        smiles_list: list,
    ):
        super().__init__()
        self.save_hyperparameters(hparams)
        self.i = 0

        self.dataset_info = dataset_info

        atom_types_distribution = dataset_info.atom_types.float()
        bond_types_distribution = dataset_info.edge_types.float()
        charge_types_distribution = dataset_info.charges_marginals.float()

        self.register_buffer("atoms_prior", atom_types_distribution.clone())
        self.register_buffer("bonds_prior", bond_types_distribution.clone())
        self.register_buffer("charges_prior", charge_types_distribution.clone())

        self.hparams.num_atom_types = dataset_info.input_dims.X
        self.num_charge_classes = dataset_info.input_dims.C
        self.num_atom_types = self.hparams.num_atom_types
        self.num_atom_features = self.num_atom_types + self.num_charge_classes
        self.num_bond_classes = 5

        self.remove_hs = hparams.get("remove_hs")
        if self.remove_hs:
            print("Model without modelling explicit hydrogens")

        self.smiles_list = smiles_list

        self.dataset_info = dataset_info

        empirical_num_nodes = dataset_info.n_nodes
        self.register_buffer(name="empirical_num_nodes", tensor=empirical_num_nodes)

        self.model = DenoisingEdgeNetwork(
            hn_dim=(hparams["sdim"], hparams["vdim"]),
            latent_dim=hparams["latent_dim"],
            num_layers=hparams["num_layers"],
            use_cross_product=hparams["use_cross_product"],
            num_atom_features=self.num_atom_features,
            num_bond_types=self.num_bond_classes,
            edge_dim=hparams["edim"],
            cutoff_local=hparams["cutoff_local"],
            vector_aggr=hparams["vector_aggr"],
            fully_connected=hparams["fully_connected"],
            local_global_model=hparams["local_global_model"],
            recompute_edge_attributes=True,
            recompute_radius_graph=False,
        )

        self.encoder = LatentEncoderNetwork(
            num_atom_features=self.num_atom_types,
            num_bond_types=self.num_bond_classes,
            edge_dim=hparams["edim_latent"],
            cutoff_local=hparams["cutoff_local"],
            hn_dim=(hparams["sdim_latent"], hparams["vdim_latent"]),
            num_layers=hparams["num_layers_latent"],
            vector_aggr=hparams["vector_aggr"],
        )
        self.latent_lin = GatedEquivBlock(
            in_dims=(hparams["sdim_latent"], hparams["vdim_latent"]),
            out_dims=(hparams["latent_dim"], None),
        )
        self.graph_pooling = SoftMaxAttentionAggregation(dim=hparams["latent_dim"])
<<<<<<< HEAD
        self.max_nodes = dataset_info.max_n_nodes
        
        self.mu_z = DenseLayer(hparams["latent_dim"], hparams["latent_dim"])
        self.node_z = DenseLayer(hparams["latent_dim"], self.max_nodes)
        
=======
        self.mu_logvar = DenseLayer(hparams["latent_dim"], 2 * hparams["latent_dim"])

>>>>>>> 18894158
        self.latent_flow = build_latent_flow(
            latent_dim=hparams["latent_dim"],
            latent_flow_hidden_dim=hparams["latent_dim"],
            latent_flow_depth=hparams["latent_layers"],
        )

        self.sde_pos = DiscreteDDPM(
            beta_min=hparams["beta_min"],
            beta_max=hparams["beta_max"],
            N=hparams["timesteps"],
            scaled_reverse_posterior_sigma=True,
            schedule=self.hparams.noise_scheduler,
            nu=2.5,
            enforce_zero_terminal_snr=False,
        )
        self.sde_atom_charge = DiscreteDDPM(
            beta_min=hparams["beta_min"],
            beta_max=hparams["beta_max"],
            N=hparams["timesteps"],
            scaled_reverse_posterior_sigma=True,
            schedule=self.hparams.noise_scheduler,
            nu=1,
            enforce_zero_terminal_snr=False,
        )
        self.sde_bonds = DiscreteDDPM(
            beta_min=hparams["beta_min"],
            beta_max=hparams["beta_max"],
            N=hparams["timesteps"],
            scaled_reverse_posterior_sigma=True,
            schedule=self.hparams.noise_scheduler,
            nu=1.5,
            enforce_zero_terminal_snr=False,
        )

        self.cat_atoms = CategoricalDiffusionKernel(
            terminal_distribution=atom_types_distribution,
            alphas=self.sde_atom_charge.alphas.clone(),
        )
        self.cat_bonds = CategoricalDiffusionKernel(
            terminal_distribution=bond_types_distribution,
            alphas=self.sde_bonds.alphas.clone(),
        )
        self.cat_charges = CategoricalDiffusionKernel(
            terminal_distribution=charge_types_distribution,
            alphas=self.sde_atom_charge.alphas.clone(),
        )

        self.diffusion_loss = DiffusionLoss(
            modalities=["coords", "atoms", "charges", "bonds"]
        )

    def training_step(self, batch, batch_idx):
        return self.step_fnc(batch=batch, batch_idx=batch_idx, stage="train")

    def validation_step(self, batch, batch_idx):
        return self.step_fnc(batch=batch, batch_idx=batch_idx, stage="val")

    def on_validation_epoch_end(self):
        if (self.current_epoch + 1) % self.hparams.test_interval == 0:
            if self.local_rank == 0:
                print(f"Running evaluation in epoch {self.current_epoch + 1}")
            final_res = self.run_evaluation(
                step=self.i,
                dataset_info=self.dataset_info,
                ngraphs=1000,
                bs=self.hparams.inference_batch_size,
                verbose=True,
                inner_verbose=False,
            )
            self.i += 1
            self.log(
                name="val/validity",
                value=final_res.validity[0],
                on_epoch=True,
                sync_dist=True,
            )
            self.log(
                name="val/uniqueness",
                value=final_res.uniqueness[0],
                on_epoch=True,
                sync_dist=True,
            )
            self.log(
                name="val/novelty",
                value=final_res.novelty[0],
                on_epoch=True,
                sync_dist=True,
            )
            self.log(
                name="val/mol_stable",
                value=final_res.mol_stable[0],
                on_epoch=True,
                sync_dist=True,
            )
            self.log(
                name="val/atm_stable",
                value=final_res.atm_stable[0],
                on_epoch=True,
                sync_dist=True,
            )

    def _log(
        self,
        loss,
        coords_loss,
        atoms_loss,
        charges_loss,
        bonds_loss,
        log_pw,
        delta_log_pw,
        prior_loss,
        batch_size,
        stage,
    ):
        self.log(
            f"{stage}/loss",
            loss,
            on_step=True,
            batch_size=batch_size,
            prog_bar=False,
            sync_dist=self.hparams.gpus > 1 and stage == "val",
        )

        self.log(
            f"{stage}/coords_loss",
            coords_loss,
            on_step=True,
            batch_size=batch_size,
            prog_bar=(stage == "train"),
            sync_dist=self.hparams.gpus > 1 and stage == "val",
        )

        self.log(
            f"{stage}/atoms_loss",
            atoms_loss,
            on_step=True,
            batch_size=batch_size,
            prog_bar=(stage == "train"),
            sync_dist=self.hparams.gpus > 1 and stage == "val",
        )

        self.log(
            f"{stage}/charges_loss",
            charges_loss,
            on_step=True,
            batch_size=batch_size,
            prog_bar=(stage == "train"),
            sync_dist=self.hparams.gpus > 1 and stage == "val",
        )

        self.log(
            f"{stage}/bonds_loss",
            bonds_loss,
            on_step=True,
            batch_size=batch_size,
            prog_bar=(stage == "train"),
            sync_dist=self.hparams.gpus > 1 and stage == "val",
        )

        self.log(
            f"{stage}/log_pw",
            log_pw,
            on_step=True,
            batch_size=batch_size,
            prog_bar=(stage == "train"),
            sync_dist=self.hparams.gpus > 1 and stage == "val",
        )

        self.log(
            f"{stage}/delta_log_pw",
            delta_log_pw,
            on_step=True,
            batch_size=batch_size,
            prog_bar=(stage == "train"),
            sync_dist=self.hparams.gpus > 1 and stage == "val",
        )

        self.log(
            f"{stage}/prior_loss",
            prior_loss,
            on_step=True,
            batch_size=batch_size,
            prog_bar=(stage == "train"),
            sync_dist=self.hparams.gpus > 1 and stage == "val",
        )

    def step_fnc(self, batch, batch_idx, stage: str):
        batch_size = int(batch.batch.max()) + 1
        t = torch.randint(
            low=1,
            high=self.hparams.timesteps + 1,
            size=(batch_size,),
            dtype=torch.long,
            device=batch.x.device,
        )
        out_dict = self(batch=batch, t=t)

        true_data = {
            "coords": out_dict["coords_true"],
            "atoms": out_dict["atoms_true"],
            "charges": out_dict["charges_true"],
            "bonds": out_dict["bonds_true"],
        }

        coords_pred = out_dict["coords_pred"]
        atoms_pred = out_dict["atoms_pred"]
        atoms_pred, charges_pred = atoms_pred.split(
            [self.num_atom_types, self.num_charge_classes], dim=-1
        )
        edges_pred = out_dict["bonds_pred"]

        pred_data = {
            "coords": coords_pred,
            "atoms": atoms_pred,
            "charges": charges_pred,
            "bonds": edges_pred,
        }

        loss = self.diffusion_loss(
            true_data=true_data,
            pred_data=pred_data,
            batch=batch.batch,
            bond_aggregation_index=out_dict["bond_aggregation_index"],
            weights=None,
        )

        final_loss = (
            3.0 * loss["coords"]
            + 0.4 * loss["atoms"]
            + 2.0 * loss["bonds"]
            + 1.0 * loss["charges"]
        )

        # flow loss
<<<<<<< HEAD
        z = out_dict["latent"]['z']
        if self.hparams.latent_detach:
            z = z.detach()
            
=======
        z = out_dict["latent"]["z"]
>>>>>>> 18894158
        # logvar = out_dict["latent"]["logvar"]
        # H[Q(z|X)]
        # entropy = gaussian_entropy(logvar=logvar)      # (B, )
        # loss_entropy = -entropy.mean()
        loss_entropy = 0.0  # since we fix the variance of the (gaussian) variational distribution q(z|x) , the entropy is constant

        # P(z), Prior probability, parameterized by the flow: z -> w.
        w, delta_log_pw = self.latent_flow.f(z)
        # compute probability if the flow was able to map the latent to a gaussian prior
        log_pw = (
            standard_normal_logprob(w).view(batch_size, -1).sum(dim=1, keepdim=True)
        )  # (B, 1)
        # compute log p(z) by applying change of variable
        log_pz = log_pw + delta_log_pw.view(batch_size, 1)  # (B, 1)

        loss_prior = -log_pz.mean()
        prior_loss = loss_entropy + loss_prior
        final_loss = final_loss + self.hparams.vae_beta * prior_loss

        # import pdb
        # pdb.set_trace()

        if torch.any(final_loss.isnan()):
            final_loss = final_loss[~final_loss.isnan()]
            print(f"Detected NaNs. Terminating training at epoch {self.current_epoch}")
            exit()

        self._log(
            final_loss,
            loss["coords"],
            loss["atoms"],
            loss["charges"],
            loss["bonds"],
            log_pw.mean(),
            delta_log_pw.mean(),
            loss_prior,
            batch_size,
            stage,
        )

        return final_loss

    def forward(self, batch: Batch, t: Tensor):
        atom_types: Tensor = batch.x
        pos: Tensor = batch.pos
        charges: Tensor = batch.charges
        data_batch: Tensor = batch.batch
        bond_edge_index = batch.edge_index
        bond_edge_attr = batch.edge_attr
        n = batch.num_nodes
        bs = int(data_batch.max()) + 1

        bond_edge_index, bond_edge_attr = sort_edge_index(
            edge_index=bond_edge_index, edge_attr=bond_edge_attr, sort_by_row=False
        )

        atom_types = F.one_hot(
            atom_types.squeeze().long(), num_classes=self.num_atom_types
        ).float()

        # latent encoder
        edge_index_local = radius_graph(
            x=pos,
            r=self.hparams.cutoff_local,
            batch=data_batch,
            max_num_neighbors=128,
            flow="source_to_target",
        )
        edge_index_local, edge_attr_local = coalesce_edges(
            edge_index=edge_index_local,
            bond_edge_index=bond_edge_index,
            bond_edge_attr=bond_edge_attr,
            n=pos.size(0),
        )
        edge_attr_local = F.one_hot(
            edge_attr_local, num_classes=self.num_bond_classes
        ).float()

        latent_out = self.encoder(
            x=atom_types,
            pos=pos,
            edge_index_local=edge_index_local,
            edge_attr_local=edge_attr_local,
            batch=data_batch,
        )
        latent_out, _ = self.latent_lin(x=(latent_out["s"], latent_out["v"]))
        latent_out = self.graph_pooling(latent_out, data_batch, dim=0, dim_size=bs)
        # predict mean and variance of the variational posterior q(z | x0)
        # that follows a multivariate Gaussian with
        # mu = lin(z_pre_0), logvar = lin(z_pre_0)
<<<<<<< HEAD
        mu = self.mu_z(latent_out)
        z = mu 
        pred_num_nodes = self.node_z(z)
        true_num_nodes = batch.batch.bincount()
        
=======
        mu, _ = self.mu_logvar(latent_out).chunk(2, dim=-1)
        logvar = None
        eps = torch.randn_like(mu)
        # keep the logvar/std fixed
        # sd =  torch.exp(0.5 * logvar)
        sd = 0.05
        z = mu + sd * eps

>>>>>>> 18894158
        # denoising model that parameterizes p(x_t-1 | x_t, z)

        if not hasattr(batch, "fc_edge_index"):
            edge_index_global = (
                torch.eq(batch.batch.unsqueeze(0), batch.batch.unsqueeze(-1))
                .int()
                .fill_diagonal_(0)
            )
            edge_index_global, _ = dense_to_sparse(edge_index_global)
            edge_index_global = sort_edge_index(edge_index_global, sort_by_row=False)
        else:
            edge_index_global = batch.fc_edge_index

        edge_index_global, edge_attr_global = coalesce_edges(
            edge_index=edge_index_global,
            bond_edge_index=bond_edge_index,
            bond_edge_attr=bond_edge_attr,
            n=pos.size(0),
        )

        edge_index_global, edge_attr_global = sort_edge_index(
            edge_index=edge_index_global, edge_attr=edge_attr_global, sort_by_row=False
        )

        j, i = edge_index_global
        mask = j < i
        mask_i = i[mask]
        mask_j = j[mask]
        edge_attr_triu = edge_attr_global[mask]
        edge_attr_triu_ohe = F.one_hot(
            edge_attr_triu, num_classes=self.num_bond_classes
        ).float()
        t_edge = t[data_batch[mask_i]]
        probs = self.cat_bonds.marginal_prob(edge_attr_triu_ohe, t=t_edge)
        edges_t_given_0 = probs.multinomial(
            1,
        ).squeeze()
        j = torch.concat([mask_j, mask_i])
        i = torch.concat([mask_i, mask_j])
        edge_index_global_perturbed = torch.stack([j, i], dim=0)
        edge_attr_global_perturbed = torch.concat(
            [edges_t_given_0, edges_t_given_0], dim=0
        )
        edge_index_global_perturbed, edge_attr_global_perturbed = sort_edge_index(
            edge_index=edge_index_global_perturbed,
            edge_attr=edge_attr_global_perturbed,
            sort_by_row=False,
        )

        edge_attr_global_perturbed = F.one_hot(
            edge_attr_global_perturbed, num_classes=self.num_bond_classes
        ).float()

        temb = t.float() / self.hparams.timesteps
        temb = temb.clamp(min=self.hparams.eps_min)
        temb = temb.unsqueeze(dim=1)

        # Coords: point cloud in R^3
        # sample noise for coords and recenter
        noise_coords_true = torch.randn_like(pos)
        noise_coords_true = zero_mean(
            noise_coords_true, batch=data_batch, dim_size=bs, dim=0
        )
        # center the true point cloud
        pos_centered = zero_mean(pos, data_batch, dim=0, dim_size=bs)
        # get signal and noise coefficients for coords
        mean_coords, std_coords = self.sde_pos.marginal_prob(
            x=pos_centered, t=t[data_batch]
        )
        # perturb coords
        pos_perturbed = mean_coords + std_coords * noise_coords_true

        # one-hot-encode atom types
        probs = self.cat_atoms.marginal_prob(atom_types.float(), t[data_batch])
        atom_types_perturbed = probs.multinomial(
            1,
        ).squeeze()
        atom_types_perturbed = F.one_hot(
            atom_types_perturbed, num_classes=self.num_atom_types
        ).float()

        # one-hot-encode charges
        # offset
        charges = self.dataset_info.one_hot_charges(charges)
        probs = self.cat_charges.marginal_prob(charges.float(), t[data_batch])
        charges_perturbed = probs.multinomial(
            1,
        ).squeeze()
        charges_perturbed = F.one_hot(
            charges_perturbed, num_classes=self.num_charge_classes
        ).float()

        batch_edge_global = data_batch[edge_index_global[0]]

        atom_feats_in_perturbed = torch.cat(
            [atom_types_perturbed, charges_perturbed], dim=-1
        )

        out = self.model(
            x=atom_feats_in_perturbed,
            z=z,
            t=temb,
            pos=pos_perturbed,
            edge_index_local=None,
            edge_index_global=edge_index_global,
            edge_attr_global=edge_attr_global_perturbed,
            batch=data_batch,
            batch_edge_global=batch_edge_global,
        )

        out["coords_perturbed"] = pos_perturbed
        out["atoms_perturbed"] = atom_types_perturbed
        out["charges_perturbed"] = charges_perturbed
        out["bonds_perturbed"] = edge_attr_global_perturbed

        out["coords_true"] = pos_centered
        out["atoms_true"] = atom_types.argmax(dim=-1)
        out["bonds_true"] = edge_attr_global
        out["charges_true"] = charges.argmax(dim=-1)

        out["bond_aggregation_index"] = edge_index_global[1]

        out["latent"] = {"z_true": z}
        out["nodes"] = {"num_nodes_pred": pred_num_nodes, "num_nodes_true": true_num_nodes - 1}

        return out

    @torch.no_grad()
    def generate_graphs(
        self,
        num_graphs: int,
        empirical_distribution_num_nodes: torch.Tensor,
        device: torch.device,
        verbose=False,
        save_traj=False,
    ):
        (
            pos,
            atom_types,
            charge_types,
            edge_types,
            edge_index_global,
            batch_num_nodes,
            trajs,
        ) = self.reverse_sampling(
            num_graphs=num_graphs,
            device=device,
            empirical_distribution_num_nodes=empirical_distribution_num_nodes,
            verbose=verbose,
            save_traj=save_traj,
        )

        pos_splits = pos.detach().split(batch_num_nodes.cpu().tolist(), dim=0)

        charge_types_integer = torch.argmax(charge_types, dim=-1)
        # offset back
        charge_types_integer = charge_types_integer - self.dataset_info.charge_offset
        charge_types_integer_split = charge_types_integer.detach().split(
            batch_num_nodes.cpu().tolist(), dim=0
        )
        atom_types_integer = torch.argmax(atom_types, dim=-1)
        atom_types_integer_split = atom_types_integer.detach().split(
            batch_num_nodes.cpu().tolist(), dim=0
        )

        return (
            pos_splits,
            atom_types_integer_split,
            charge_types_integer_split,
            edge_types,
            edge_index_global,
            batch_num_nodes,
            trajs,
        )

    @torch.no_grad()
    def run_evaluation(
        self,
        step: int,
        dataset_info,
        ngraphs: int = 4000,
        bs: int = 500,
        save_dir: str = None,
        verbose: bool = False,
        inner_verbose=False,
    ):
        b = ngraphs // bs
        l = [bs] * b
        if sum(l) != ngraphs:
            l.append(ngraphs - sum(l))
        assert sum(l) == ngraphs

        molecule_list = []
        start = datetime.now()
        if verbose:
            if self.local_rank == 0:
                print(f"Creating {ngraphs} graphs in {l} batches")
        for _, num_graphs in enumerate(l):
            (
                pos_splits,
                atom_types_integer_split,
                charge_types_integer_split,
                edge_types,
                edge_index_global,
                batch_num_nodes,
                _,
            ) = self.generate_graphs(
                num_graphs=num_graphs,
                verbose=inner_verbose,
                device=self.empirical_num_nodes.device,
                empirical_distribution_num_nodes=self.empirical_num_nodes,
                save_traj=False,
            )

            n = batch_num_nodes.sum().item()
            edge_attrs_dense = torch.zeros(
                size=(n, n, 5), dtype=edge_types.dtype, device=edge_types.device
            )
            edge_attrs_dense[
                edge_index_global[0, :], edge_index_global[1, :], :
            ] = edge_types
            edge_attrs_dense = edge_attrs_dense.argmax(-1)
            edge_attrs_splits = get_list_of_edge_adjs(edge_attrs_dense, batch_num_nodes)

            for positions, atom_types, charges, edges in zip(
                pos_splits,
                atom_types_integer_split,
                charge_types_integer_split,
                edge_attrs_splits,
            ):
                molecule = Molecule(
                    atom_types=atom_types,
                    positions=positions,
                    dataset_info=dataset_info,
                    charges=charges,
                    bond_types=edges,
                )
                molecule_list.append(molecule)

        (
            stability_dict,
            validity_dict,
            all_generated_smiles,
        ) = analyze_stability_for_molecules(
            molecule_list=molecule_list,
            dataset_info=dataset_info,
            smiles_train=self.smiles_list,
            local_rank=self.local_rank,
            device=self.device,
        )

        run_time = datetime.now() - start
        if verbose:
            if self.local_rank == 0:
                print(f"Run time={run_time}")
        total_res = dict(stability_dict)
        total_res.update(validity_dict)
        if self.local_rank == 0:
            print(total_res)
        total_res = pd.DataFrame.from_dict([total_res])
        if self.local_rank == 0:
            print(total_res)
        total_res["step"] = str(step)
        total_res["epoch"] = str(self.current_epoch)
        total_res["run_time"] = str(run_time)
        total_res["ngraphs"] = str(ngraphs)
        try:
            if save_dir is None:
                save_dir = os.path.join(
                    self.hparams.save_dir,
                    "run" + str(self.hparams.id),
                    "evaluation.csv",
                )
                print(f"Saving evaluation csv file to {save_dir}")
            else:
                save_dir = os.path.join(save_dir, "evaluation.csv")
            with open(save_dir, "a") as f:
                total_res.to_csv(f, header=True)
        except Exception as e:
            print(e)
        return total_res

    def _reverse_sample_categorical(
        self,
        cat_kernel: CategoricalDiffusionKernel,
        xt: Tensor,
        x0: Tensor,
        t: Tensor,
        num_classes: int,
    ):
        reverse = cat_kernel.reverse_posterior_for_every_x0(xt=xt, t=t)
        # Eq. 4 in Austin et al. (2023) "Structured Denoising Diffusion Models in Discrete State-Spaces"
        # (N, a_0, a_t-1)
        unweighted_probs = (reverse * x0.unsqueeze(-1)).sum(1)
        unweighted_probs[unweighted_probs.sum(dim=-1) == 0] = 1e-5
        # (N, a_t-1)
        probs = unweighted_probs / unweighted_probs.sum(-1, keepdims=True)
        x_tm1 = F.one_hot(
            probs.multinomial(
                1,
            ).squeeze(),
            num_classes=num_classes,
        ).float()
        return x_tm1

    def reverse_sampling(
        self,
        num_graphs: int,
        empirical_distribution_num_nodes: Tensor,
        device: torch.device,
        verbose: bool = False,
        save_traj: bool = False,
    ) -> Tuple[Tensor, Tensor, Tensor, Tensor, List]:
        batch_num_nodes = torch.multinomial(
            input=empirical_distribution_num_nodes,
            num_samples=num_graphs,
            replacement=True,
        ).to(device)
        batch_num_nodes = batch_num_nodes.clamp(min=1)
        batch = torch.arange(num_graphs, device=device).repeat_interleave(
            batch_num_nodes, dim=0
        )
        bs = int(batch.max()) + 1

        # sample prior
        w = torch.randn(bs, self.hparams.latent_dim, device=device)
        z = self.latent_flow.g(w).view(bs, -1)

        # initialiaze the 0-mean point cloud from N(0, I)
        pos = torch.randn(len(batch), 3, device=device, dtype=torch.get_default_dtype())
        pos = zero_mean(pos, batch=batch, dim_size=bs, dim=0)

        n = len(pos)

        # initialize the atom-types
        atom_types = torch.multinomial(
            self.atoms_prior, num_samples=n, replacement=True
        )
        atom_types = F.one_hot(atom_types, self.num_atom_types).float()

        charge_types = torch.multinomial(
            self.charges_prior, num_samples=n, replacement=True
        )
        charge_types = F.one_hot(charge_types, self.num_charge_classes).float()

        # edge_index_local = radius_graph(x=pos,
        #                                r=self.hparams.cutoff_local,
        #                                batch=batch,
        #                                max_num_neighbors=self.hparams.max_num_neighbors)

        edge_index_local = None

        # edge types for FC graph
        edge_index_global = (
            torch.eq(batch.unsqueeze(0), batch.unsqueeze(-1)).int().fill_diagonal_(0)
        )
        edge_index_global, _ = dense_to_sparse(edge_index_global)
        edge_index_global = sort_edge_index(edge_index_global, sort_by_row=False)
        j, i = edge_index_global
        mask = j < i
        mask_i = i[mask]
        mask_j = j[mask]
        nE = len(mask_i)
        edge_attr_triu = torch.multinomial(
            self.bonds_prior, num_samples=nE, replacement=True
        )

        j = torch.concat([mask_j, mask_i])
        i = torch.concat([mask_i, mask_j])
        edge_index_global = torch.stack([j, i], dim=0)
        edge_attr_global = torch.concat([edge_attr_triu, edge_attr_triu], dim=0)
        edge_index_global, edge_attr_global = sort_edge_index(
            edge_index=edge_index_global, edge_attr=edge_attr_global, sort_by_row=False
        )
        j, i = edge_index_global
        mask = j < i
        mask_i = i[mask]
        mask_j = j[mask]

        # some assert
        edge_attr_global_dense = torch.zeros(
            size=(n, n), device=device, dtype=torch.long
        )
        edge_attr_global_dense[
            edge_index_global[0], edge_index_global[1]
        ] = edge_attr_global
        assert (edge_attr_global_dense - edge_attr_global_dense.T).sum().float() == 0.0

        edge_attr_global = F.one_hot(edge_attr_global, self.num_bond_classes).float()

        batch_edge_global = batch[edge_index_global[0]]

        pos_traj = []
        atom_type_traj = []
        charge_type_traj = []
        edge_type_traj = []

        chain = range(self.hparams.timesteps)

        iterator = (
            tqdm(reversed(chain), total=len(chain)) if verbose else reversed(chain)
        )
        for timestep in iterator:
            t = torch.full(
                size=(bs,), fill_value=timestep, dtype=torch.long, device=pos.device
            )
            s = t - 1
            temb = t / self.hparams.timesteps
            temb = temb.unsqueeze(dim=1)

            node_feats_in = torch.cat([atom_types, charge_types], dim=-1)
            out = self.model(
                x=node_feats_in,
                t=temb,
                z=z,
                pos=pos,
                edge_index_local=edge_index_local,
                edge_index_global=edge_index_global,
                edge_attr_global=edge_attr_global,
                batch=batch,
                batch_edge_global=batch_edge_global,
            )

            coords_pred = out["coords_pred"].squeeze()
            if self.hparams.noise_scheduler == "adaptive":
                # # Sample the positions
                sigma_sq_ratio = self.sde_pos.get_sigma_pos_sq_ratio(s_int=s, t_int=t)
                z_t_prefactor = (
                    self.sde_pos.get_alpha_pos_ts(t_int=t, s_int=s) * sigma_sq_ratio
                ).unsqueeze(-1)
                x_prefactor = self.sde_pos.get_x_pos_prefactor(
                    s_int=s, t_int=t
                ).unsqueeze(-1)

                prefactor1 = self.sde_pos.get_sigma2_bar(t_int=t)
                prefactor2 = self.sde_pos.get_sigma2_bar(
                    t_int=s
                ) * self.sde_pos.get_alpha_pos_ts_sq(t_int=t, s_int=s)
                sigma2_t_s = prefactor1 - prefactor2
                noise_prefactor_sq = sigma2_t_s * sigma_sq_ratio
                noise_prefactor = torch.sqrt(noise_prefactor_sq).unsqueeze(-1)

                mu = z_t_prefactor[batch] * pos + x_prefactor[batch] * coords_pred

                noise = torch.randn_like(pos)
                noise = zero_mean(noise, batch=batch, dim_size=bs, dim=0)

                pos = mu + noise_prefactor[batch] * noise
            else:
                rev_sigma = self.sde_pos.reverse_posterior_sigma[t].unsqueeze(-1)
                sigmast = self.sde_pos.sqrt_1m_alphas_cumprod[t].unsqueeze(-1)
                sigmas2t = sigmast.pow(2)

                sqrt_alphas = self.sde_pos.sqrt_alphas[t].unsqueeze(-1)
                sqrt_1m_alphas_cumprod_prev = torch.sqrt(
                    1.0 - self.sde_pos.alphas_cumprod_prev[t]
                ).unsqueeze(-1)
                one_m_alphas_cumprod_prev = sqrt_1m_alphas_cumprod_prev.pow(2)
                sqrt_alphas_cumprod_prev = torch.sqrt(
                    self.sde_pos.alphas_cumprod_prev[t].unsqueeze(-1)
                )
                one_m_alphas = self.sde_pos.discrete_betas[t].unsqueeze(-1)

                # positions/coords
                mean = (
                    sqrt_alphas[batch] * one_m_alphas_cumprod_prev[batch] * pos
                    + sqrt_alphas_cumprod_prev[batch]
                    * one_m_alphas[batch]
                    * coords_pred
                )
                mean = (1.0 / sigmas2t[batch]) * mean
                std = rev_sigma[batch]
                noise = torch.randn_like(mean)
                noise = zero_mean(noise, batch=batch, dim_size=bs, dim=0)
                pos = mean + std * noise

            # rest
            atoms_pred, charges_pred = out["atoms_pred"].split(
                [self.num_atom_types, self.num_charge_classes], dim=-1
            )
            atoms_pred = atoms_pred.softmax(dim=-1)
            # N x a_0
            edges_pred = out["bonds_pred"].softmax(dim=-1)
            # E x b_0
            charges_pred = charges_pred.softmax(dim=-1)

            # update fnc

            # positions/coords
            mean = (
                sqrt_alphas[batch] * one_m_alphas_cumprod_prev[batch] * pos
                + sqrt_alphas_cumprod_prev[batch] * one_m_alphas[batch] * coords_pred
            )
            mean = (1.0 / sigmas2t[batch]) * mean
            std = rev_sigma[batch]
            noise = torch.randn_like(mean)
            noise = zero_mean(noise, batch=batch, dim_size=bs, dim=0)
            pos = mean + std * noise

            # atoms
            atom_types = self._reverse_sample_categorical(
                cat_kernel=self.cat_atoms,
                xt=atom_types,
                x0=atoms_pred,
                t=t[batch],
                num_classes=self.num_atom_types,
            )

            # charges
            charge_types = self._reverse_sample_categorical(
                cat_kernel=self.cat_charges,
                xt=charge_types,
                x0=charges_pred,
                t=t[batch],
                num_classes=self.num_charge_classes,
            )

            # edges
            edges_pred_triu = edges_pred[mask]
            # (E, b_0)
            edges_triu = edge_attr_global[mask]

            edges_triu = self._reverse_sample_categorical(
                cat_kernel=self.cat_bonds,
                xt=edges_triu,
                x0=edges_pred_triu,
                t=t[batch[mask_i]],
                num_classes=self.num_bond_classes,
            )

            j, i = edge_index_global
            mask = j < i
            mask_i = i[mask]
            mask_j = j[mask]
            j = torch.concat([mask_j, mask_i])
            i = torch.concat([mask_i, mask_j])
            edge_index_global = torch.stack([j, i], dim=0)
            edge_attr_global = torch.concat([edges_triu, edges_triu], dim=0)
            edge_index_global, edge_attr_global = sort_edge_index(
                edge_index=edge_index_global,
                edge_attr=edge_attr_global,
                sort_by_row=False,
            )

            if not self.hparams.fully_connected:
                edge_index_local = radius_graph(
                    x=pos.detach(),
                    r=self.hparams.cutoff_local,
                    batch=batch,
                    max_num_neighbors=self.hparams.max_num_neighbors,
                )

            # atom_integer = torch.argmax(atom_types, dim=-1)
            # bond_integer = torch.argmax(edge_attr_global, dim=-1)

            if save_traj:
                pos_traj.append(pos.detach())
                atom_type_traj.append(atom_types.detach())
                edge_type_traj.append(edge_attr_global.detach())
                charge_type_traj.append(charge_types.detach())

        return (
            pos,
            atom_types,
            charge_types,
            edge_attr_global,
            edge_index_global,
            batch_num_nodes,
            [pos_traj, atom_type_traj, charge_type_traj, edge_type_traj],
        )

    def configure_optimizers(self):
        all_params = (
            list(self.model.parameters())
            + list(self.encoder.parameters())
            + list(self.latent_lin.parameters())
            + list(self.graph_pooling.parameters())
            + list(self.mu_z.parameters())
            + list(self.node_z.parameters())
            + list(self.latent_flow.parameters())
        )

        optimizer = torch.optim.AdamW(
            all_params, lr=self.hparams["lr"], amsgrad=True, weight_decay=1e-12
        )
        if self.hparams["lr_scheduler"] == "reduce_on_plateau":
            lr_scheduler = torch.optim.lr_scheduler.ReduceLROnPlateau(
                optimizer=optimizer,
                patience=self.hparams["lr_patience"],
                cooldown=self.hparams["lr_cooldown"],
                factor=self.hparams["lr_factor"],
            )
        elif self.hparams["lr_scheduler"] == "cyclic":
            lr_scheduler = torch.optim.lr_scheduler.CyclicLR(
                optimizer,
                base_lr=self.hparams["lr_min"],
                max_lr=self.hparams["lr"],
                mode="exp_range",
                step_size_up=self.hparams["lr_step_size"],
                cycle_momentum=False,
            )
        elif self.hparams["lr_scheduler"] == "one_cyclic":
            lr_scheduler = torch.optim.lr_scheduler.OneCycleLR(
                optimizer,
                max_lr=self.hparams["lr"],
                steps_per_epoch=len(self.trainer.datamodule.train_dataset),
                epochs=self.hparams["num_epochs"],
            )
        elif self.hparams["lr_scheduler"] == "cosine_annealing":
            lr_scheduler = torch.optim.lr_scheduler.CosineAnnealingLR(
                optimizer,
                T_max=self.hparams["lr_patience"],
                eta_min=self.hparams["lr_min"],
            )
        scheduler = {
            "scheduler": lr_scheduler,
            "interval": "epoch",
            "frequency": self.hparams["lr_frequency"],
            "monitor": "val/coords_loss_epoch",
            "strict": False,
        }
        return [optimizer], [scheduler]<|MERGE_RESOLUTION|>--- conflicted
+++ resolved
@@ -221,16 +221,11 @@
             out_dims=(hparams["latent_dim"], None),
         )
         self.graph_pooling = SoftMaxAttentionAggregation(dim=hparams["latent_dim"])
-<<<<<<< HEAD
         self.max_nodes = dataset_info.max_n_nodes
         
         self.mu_z = DenseLayer(hparams["latent_dim"], hparams["latent_dim"])
         self.node_z = DenseLayer(hparams["latent_dim"], self.max_nodes)
         
-=======
-        self.mu_logvar = DenseLayer(hparams["latent_dim"], 2 * hparams["latent_dim"])
-
->>>>>>> 18894158
         self.latent_flow = build_latent_flow(
             latent_dim=hparams["latent_dim"],
             latent_flow_hidden_dim=hparams["latent_dim"],
@@ -465,14 +460,10 @@
         )
 
         # flow loss
-<<<<<<< HEAD
         z = out_dict["latent"]['z']
         if self.hparams.latent_detach:
             z = z.detach()
             
-=======
-        z = out_dict["latent"]["z"]
->>>>>>> 18894158
         # logvar = out_dict["latent"]["logvar"]
         # H[Q(z|X)]
         # entropy = gaussian_entropy(logvar=logvar)      # (B, )
@@ -563,22 +554,11 @@
         # predict mean and variance of the variational posterior q(z | x0)
         # that follows a multivariate Gaussian with
         # mu = lin(z_pre_0), logvar = lin(z_pre_0)
-<<<<<<< HEAD
         mu = self.mu_z(latent_out)
         z = mu 
         pred_num_nodes = self.node_z(z)
         true_num_nodes = batch.batch.bincount()
         
-=======
-        mu, _ = self.mu_logvar(latent_out).chunk(2, dim=-1)
-        logvar = None
-        eps = torch.randn_like(mu)
-        # keep the logvar/std fixed
-        # sd =  torch.exp(0.5 * logvar)
-        sd = 0.05
-        z = mu + sd * eps
-
->>>>>>> 18894158
         # denoising model that parameterizes p(x_t-1 | x_t, z)
 
         if not hasattr(batch, "fc_edge_index"):
