--- conflicted
+++ resolved
@@ -77,47 +77,7 @@
         self.dataset_info = dataset_info
 
         empirical_num_nodes = get_empirical_num_nodes(dataset_info)
-<<<<<<< HEAD
-        self.register_buffer(name='empirical_num_nodes', tensor=empirical_num_nodes)
-
-        self.model = DenoisingEdgeNetwork(
-            hn_dim=(hparams["sdim"], hparams["vdim"]),
-            num_layers=hparams["num_layers"],
-            latent_dim=None,
-            use_cross_product=hparams["use_cross_product"],
-            num_atom_features=self.num_atom_features,
-            num_bond_types=self.num_bond_classes,
-            edge_dim=hparams['edim'],
-            cutoff_local=hparams["cutoff_local"],
-            vector_aggr=hparams["vector_aggr"],
-            fully_connected=hparams["fully_connected"],
-            local_global_model=hparams["local_global_model"],
-            recompute_edge_attributes=True,
-            recompute_radius_graph=False,
-            edge_mp=hparams["edge_mp"]
-        )
-
-        self.sde = DiscreteDDPM(beta_min=hparams["beta_min"],
-                                beta_max=hparams["beta_max"],
-                                N=hparams["timesteps"],
-                                scaled_reverse_posterior_sigma=True,
-                                schedule="cosine",
-                                enforce_zero_terminal_snr=False)
-        
-        self.cat_atoms = CategoricalDiffusionKernel(terminal_distribution=atom_types_distribution,
-                                                    alphas=self.sde.alphas.clone()
-                                                    )
-        self.cat_bonds = CategoricalDiffusionKernel(terminal_distribution=bond_types_distribution,
-                                                    alphas=self.sde.alphas.clone()
-                                                    )
-        self.cat_charges = CategoricalDiffusionKernel(terminal_distribution=charge_types_distribution,
-                                                    alphas=self.sde.alphas.clone()
-                                                    )
-        
-        self.diffusion_loss = DiffusionLoss(modalities=["coords", "atoms", "charges", "bonds"])
-=======
         self.register_buffer(name="empirical_num_nodes", tensor=empirical_num_nodes)
->>>>>>> 4b15053f
 
         if self.hparams.load_ckpt_from_pretrained is not None:
             print("Loading from pre-trained model checkpoint...")
@@ -144,6 +104,7 @@
                 local_global_model=hparams["local_global_model"],
                 recompute_edge_attributes=True,
                 recompute_radius_graph=False,
+                edge_mp=hparams["edge_mp"]
             )
 
         self.sde = DiscreteDDPM(
