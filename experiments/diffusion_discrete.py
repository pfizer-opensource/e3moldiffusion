import logging
import os
import sys
from datetime import datetime
from typing import List, Tuple

import pandas as pd
import pytorch_lightning as pl
import torch
import torch.nn.functional as F
from rdkit.Chem import RDConfig
from torch import Tensor
from torch_geometric.data import Batch
from torch_geometric.nn import radius_graph
from torch_geometric.utils import dense_to_sparse, sort_edge_index
from torch_scatter import scatter_mean
from tqdm import tqdm

sys.path.append(os.path.join(RDConfig.RDContribDir, "SA_Score"))

from e3moldiffusion.coordsatomsbonds import (
    DenoisingEdgeNetwork,
    LatentEncoderNetwork,
    SoftMaxAttentionAggregation,
)
from e3moldiffusion.latent import PriorLatentLoss, get_latent_model
from e3moldiffusion.modules import (
    ClusterContinuousEmbedder,
    DenseLayer,
    GatedEquivBlock,
    TimestepEmbedder,
)
from e3moldiffusion.molfeat import get_bond_feature_dims
from experiments.data.abstract_dataset import AbstractDatasetInfos
from experiments.data.distributions import prepare_context
from experiments.data.utils import (
    get_fc_edge_index_with_offset,
    write_trajectory_as_xyz,
    write_xyz_file_from_batch,
)
from experiments.diffusion.categorical import CategoricalDiffusionKernel
from experiments.diffusion.continuous import DiscreteDDPM
from experiments.diffusion.utils import (
    bond_guidance,
    extract_func_groups_,
    extract_scaffolds_,
    initialize_edge_attrs_reverse,
    property_guidance_joint,
)
from experiments.losses import DiffusionLoss
from experiments.sampling.analyze import analyze_stability_for_molecules
from experiments.sampling.utils import calculate_sa
from experiments.utils import (
    coalesce_edges,
    get_lipinski_properties,
    get_molecules,
    load_bond_model,
    load_energy_model,
    load_latent_encoder,
    load_model,
    load_property_model,
    zero_mean,
)

logging.getLogger("lightning").setLevel(logging.WARNING)
logging.getLogger("pytorch_lightning.utilities.rank_zero").addHandler(
    logging.NullHandler()
)
logging.getLogger("pytorch_lightning.accelerators.cuda").addHandler(
    logging.NullHandler()
)

BOND_FEATURE_DIMS = get_bond_feature_dims()[0]


class Trainer(pl.LightningModule):
    def __init__(
        self,
        hparams: dict,
        dataset_info: AbstractDatasetInfos,
        smiles_list: list,
        prop_dist=None,
        prop_norm=None,
        **kwargs,
    ):
        super().__init__()

        if "use_out_norm" not in hparams.keys():
            hparams["use_out_norm"] = True

        self.save_hyperparameters(hparams)
        self.i = 0
        self.mol_stab = 0.5

        self.dataset_info = dataset_info
        self.prop_norm = prop_norm
        self.prop_dist = prop_dist

        atom_types_distribution = dataset_info.atom_types.float()
        bond_types_distribution = dataset_info.edge_types.float()
        charge_types_distribution = dataset_info.charges_marginals.float()

        if (
            "use_absorbing_state" in self.hparams.keys()
        ):  # just as a hack for now for loading older models
            if self.hparams.use_absorbing_state:
                print(
                    "Using absorbing state instead of training distribution as prior!"
                )
                atom_types_distribution = torch.zeros((17,), dtype=torch.float32)
                atom_types_distribution[-1] = 1.0
                charge_types_distribution = torch.zeros((7,), dtype=torch.float32)
                charge_types_distribution[-1] = 1.0
                dataset_info.num_atom_types = 17
                dataset_info.num_charge_classes = 7

        self.register_buffer("atoms_prior", atom_types_distribution.clone())
        self.register_buffer("bonds_prior", bond_types_distribution.clone())
        self.register_buffer("charges_prior", charge_types_distribution.clone())

        self.hparams.num_atom_types = dataset_info.input_dims.X
        self.num_charge_classes = dataset_info.input_dims.C
        if "use_absorbing_state" in self.hparams.keys():  # just as a hack for now
            if self.hparams.use_absorbing_state:
                self.hparams.num_atom_types += 1
                self.num_charge_classes += 1

        self.remove_hs = hparams.get("remove_hs")
        if self.remove_hs:
            print("Model without modelling explicit hydrogens")

        self.num_atom_types = self.hparams.num_atom_types
        self.num_atom_features = self.num_atom_types + self.num_charge_classes
        self.num_bond_classes = 5

        self.smiles_list = smiles_list

        empirical_num_nodes = dataset_info.n_nodes
        self.register_buffer(name="empirical_num_nodes", tensor=empirical_num_nodes)

        if self.hparams.load_ckpt_from_pretrained is not None:
            print("Loading from pre-trained model checkpoint...")

            self.model = load_model(
                self.hparams.load_ckpt_from_pretrained, self.num_atom_features
            )
            # num_params = len(self.model.state_dict())
            # for i, param in enumerate(self.model.parameters()):
            #     if i < num_params // 2:
            #         param.requires_grad = False
        # elif self.hparams.load_ckpt:
        #     print("Loading from model checkpoint...")
        #     self.model = load_model(self.hparams.load_ckpt, self.num_atom_features)
        else:
            self.model = DenoisingEdgeNetwork(
                hn_dim=(hparams["sdim"], hparams["vdim"]),
                num_layers=hparams["num_layers"],
                latent_dim=hparams["latent_dim"],
                use_cross_product=hparams["use_cross_product"],
                num_atom_features=self.num_atom_features,
                num_bond_types=self.num_bond_classes,
                edge_dim=hparams["edim"],
                cutoff_local=hparams["cutoff_local"],
                vector_aggr=hparams["vector_aggr"],
                fully_connected=hparams["fully_connected"],
                local_global_model=hparams["local_global_model"],
                recompute_edge_attributes=True,
                recompute_radius_graph=False,
                edge_mp=hparams["edge_mp"],
                context_mapping=hparams["context_mapping"],
                num_context_features=hparams["num_context_features"],
                coords_param=hparams["continuous_param"],
                use_pos_norm=hparams["use_pos_norm"],
                use_out_norm=hparams["use_out_norm"],
                ligand_pocket_interaction=hparams["ligand_pocket_interaction"],
                store_intermediate_coords=hparams["store_intermediate_coords"],
                distance_ligand_pocket=hparams["ligand_pocket_hidden_distance"],
                bond_prediction=hparams["bond_prediction"],
                property_prediction=hparams["property_prediction"],
                joint_property_prediction=hparams["joint_property_prediction"],
                regression_property=hparams["regression_property"],
            )

        self.max_nodes = dataset_info.max_n_nodes

        if self.hparams.use_centroid_context_embed:
            self.cluster_embed = ClusterContinuousEmbedder(
                self.hparams.num_context_features,
                self.hparams.latent_dim,
                dropout_prob=0.1,
            )
            self.t_embedder = TimestepEmbedder(self.hparams.latent_dim)

        if self.hparams.use_latent_encoder:
            if self.hparams.load_ckpt_from_pretrained is not None:
                (
                    self.encoder,
                    self.latent_lin,
                    self.graph_pooling,
                    self.mu_logvar_z,
                    self.node_z,
                    self.latentmodel,
                ) = load_latent_encoder(
                    filepath=self.hparams.load_ckpt_from_pretrained,
                    max_n_nodes=self.max_nodes,
                )
            else:
                self.encoder = LatentEncoderNetwork(
                    num_atom_features=self.num_atom_types,
                    num_bond_types=self.num_bond_classes,
                    edge_dim=hparams["edim_latent"],
                    cutoff_local=hparams["cutoff_local"],
                    hn_dim=(hparams["sdim_latent"], hparams["vdim_latent"]),
                    num_layers=hparams["num_layers_latent"],
                    vector_aggr=hparams["vector_aggr"],
                    intermediate_outs=hparams["intermediate_outs"],
                    use_pos_norm=hparams[
                        "use_pos_norm"
                    ],  # for old checkpoint to start sampling.
                )
                self.latent_lin = GatedEquivBlock(
                    in_dims=(hparams["sdim_latent"], hparams["vdim_latent"]),
                    out_dims=(hparams["latent_dim"], None),
                )
                self.graph_pooling = SoftMaxAttentionAggregation(
                    dim=hparams["latent_dim"]
                )
                m = 2 if hparams["latentmodel"] == "vae" else 1
                self.mu_logvar_z = DenseLayer(
                    hparams["latent_dim"], m * hparams["latent_dim"]
                )
                self.node_z = DenseLayer(hparams["latent_dim"], self.max_nodes)
                self.latentmodel = get_latent_model(hparams)

            self.latentloss = PriorLatentLoss(kind=hparams.get("latentmodel"))

        self.sde_pos = DiscreteDDPM(
            beta_min=hparams["beta_min"],
            beta_max=hparams["beta_max"],
            scaled_reverse_posterior_sigma=True,
            schedule=self.hparams.noise_scheduler,
            nu=2.5,
            enforce_zero_terminal_snr=False,
            T=self.hparams.timesteps,
            param=self.hparams.continuous_param,
        )
        self.sde_atom_charge = DiscreteDDPM(
            beta_min=hparams["beta_min"],
            beta_max=hparams["beta_max"],
            N=hparams["timesteps"],
            scaled_reverse_posterior_sigma=True,
            schedule=self.hparams.noise_scheduler,
            nu=1,
            enforce_zero_terminal_snr=False,
        )
        self.sde_bonds = DiscreteDDPM(
            beta_min=hparams["beta_min"],
            beta_max=hparams["beta_max"],
            N=hparams["timesteps"],
            scaled_reverse_posterior_sigma=True,
            schedule=self.hparams.noise_scheduler,
            nu=1.5,
            enforce_zero_terminal_snr=False,
        )

        self.cat_atoms = CategoricalDiffusionKernel(
            terminal_distribution=atom_types_distribution,
            alphas=self.sde_atom_charge.alphas.clone(),
            num_atom_types=self.num_atom_types,
            num_bond_types=self.num_bond_classes,
            num_charge_types=self.num_charge_classes,
        )
        self.cat_bonds = CategoricalDiffusionKernel(
            terminal_distribution=bond_types_distribution,
            alphas=self.sde_bonds.alphas.clone(),
            num_atom_types=self.num_atom_types,
            num_bond_types=self.num_bond_classes,
            num_charge_types=self.num_charge_classes,
        )
        self.cat_charges = CategoricalDiffusionKernel(
            terminal_distribution=charge_types_distribution,
            alphas=self.sde_atom_charge.alphas.clone(),
            num_atom_types=self.num_atom_types,
            num_bond_types=self.num_bond_classes,
            num_charge_types=self.num_charge_classes,
        )

        self.diffusion_loss = DiffusionLoss(
            modalities=["coords", "atoms", "charges", "bonds"],
            param=["data", "data", "data", "data"],
        )

        if self.hparams.bond_model_guidance:
            print("Using bond model guidance...")
            self.bond_model = load_bond_model(
                self.hparams.ckpt_bond_model, dataset_info
            )
            self.bond_model.eval()

    def training_step(self, batch, batch_idx):
        return self.step_fnc(batch=batch, batch_idx=batch_idx, stage="train")

    def validation_step(self, batch, batch_idx):
        return self.step_fnc(batch=batch, batch_idx=batch_idx, stage="val")

    def on_validation_epoch_end(self):
        if (self.current_epoch + 1) % self.hparams.test_interval == 0:
            if self.local_rank == 0:
                print(f"Running evaluation in epoch {self.current_epoch + 1}")
            final_res = self.run_evaluation(
                step=self.i,
                dataset_info=self.dataset_info,
                ngraphs=1000,
                bs=self.hparams.inference_batch_size,
                verbose=True,
                inner_verbose=False,
                eta_ddim=1.0,
                ddpm=True,
                every_k_step=1,
                device="cuda" if self.hparams.gpus > 1 else "cpu",
            )
            self.i += 1
            self.log(
                name="val/validity",
                value=final_res.validity[0],
                on_epoch=True,
                sync_dist=True,
            )
            self.log(
                name="val/uniqueness",
                value=final_res.uniqueness[0],
                on_epoch=True,
                sync_dist=True,
            )
            self.log(
                name="val/novelty",
                value=final_res.novelty[0],
                on_epoch=True,
                sync_dist=True,
            )
            self.log(
                name="val/mol_stable",
                value=final_res.mol_stable[0],
                on_epoch=True,
                sync_dist=True,
            )
            self.log(
                name="val/atm_stable",
                value=final_res.atm_stable[0],
                on_epoch=True,
                sync_dist=True,
            )

    def _log(
        self,
        loss,
        coords_loss,
        atoms_loss,
        charges_loss,
        bonds_loss,
        sa_loss,
        polar_loss,
        batch_size,
        stage,
    ):
        self.log(
            f"{stage}/loss",
            loss,
            on_step=True,
            batch_size=batch_size,
            prog_bar=False,
            sync_dist=self.hparams.gpus > 1 and stage == "val",
        )

        self.log(
            f"{stage}/coords_loss",
            coords_loss,
            on_step=True,
            batch_size=batch_size,
            prog_bar=(stage == "train"),
            sync_dist=self.hparams.gpus > 1 and stage == "val",
        )

        self.log(
            f"{stage}/atoms_loss",
            atoms_loss,
            on_step=True,
            batch_size=batch_size,
            prog_bar=(stage == "train"),
            sync_dist=self.hparams.gpus > 1 and stage == "val",
        )

        self.log(
            f"{stage}/charges_loss",
            charges_loss,
            on_step=True,
            batch_size=batch_size,
            prog_bar=(stage == "train"),
            sync_dist=self.hparams.gpus > 1 and stage == "val",
        )

        self.log(
            f"{stage}/bonds_loss",
            bonds_loss,
            on_step=True,
            batch_size=batch_size,
            prog_bar=(stage == "train"),
            sync_dist=self.hparams.gpus > 1 and stage == "val",
        )
        if sa_loss is not None:
            self.log(
                f"{stage}/sa_loss",
                sa_loss,
                on_step=True,
                batch_size=batch_size,
                prog_bar=(stage == "train"),
                sync_dist=self.hparams.gpus > 1 and stage == "val",
            )

        if polar_loss is not None:
            self.log(
                f"{stage}/polar_loss",
                polar_loss,
                on_step=True,
                batch_size=batch_size,
                prog_bar=(stage == "train"),
                sync_dist=self.hparams.gpus > 1 and stage == "val",
            )

    def step_fnc(self, batch, batch_idx, stage: str):
        batch_size = int(batch.batch.max()) + 1

        t = torch.randint(
            low=1,
            high=self.hparams.timesteps + 1,
            size=(batch_size,),
            dtype=torch.long,
            device=batch.x.device,
        )
        if self.hparams.loss_weighting == "snr_s_t":
            weights = self.sde_atom_charge.snr_s_t_weighting(
                s=t - 1, t=t, device=self.device, clamp_min=0.05, clamp_max=1.5
            )
        elif self.hparams.loss_weighting == "snr_t":
            weights = self.sde_atom_charge.snr_t_weighting(
                t=t,
                device=self.device,
                clamp_min=0.05,
                clamp_max=1.5,
            )
        elif self.hparams.loss_weighting == "exp_t":
            weights = self.sde_atom_charge.exp_t_weighting(t=t, device=self.device)
        elif self.hparams.loss_weighting == "exp_t_half":
            weights = self.sde_atom_charge.exp_t_half_weighting(t=t, device=self.device)
        elif self.hparams.loss_weighting == "uniform":
            weights = None

        if self.hparams.context_mapping:
            if self.hparams.use_lipinski_properties:
                context = get_lipinski_properties(batch.mol).to(self.device)
            else:
                context = prepare_context(
                    self.hparams["properties_list"],
                    self.prop_norm,
                    batch,
                    self.hparams.dataset,
                    inflate_batch=not self.hparams.use_centroid_context_embed,
                )
            batch.context = context

        out_dict = self(batch=batch, t=t)

        true_data = {
            "coords": (
                out_dict["coords_true"]
                if self.hparams.continuous_param == "data"
                else out_dict["coords_noise_true"]
            ),
            "atoms": out_dict["atoms_true"],
            "charges": out_dict["charges_true"],
            "bonds": out_dict["bonds_true"],
        }

        coords_pred = out_dict["coords_pred"]
        atoms_pred = out_dict["atoms_pred"]
        atoms_pred, charges_pred = atoms_pred.split(
            [self.num_atom_types, self.num_charge_classes], dim=-1
        )
        edges_pred = out_dict["bonds_pred"]

        pred_data = {
            "coords": coords_pred,
            "atoms": atoms_pred,
            "charges": charges_pred,
            "bonds": edges_pred,
        }

        loss = self.diffusion_loss(
            true_data=true_data,
            pred_data=pred_data,
            batch=batch.batch,
            bond_aggregation_index=out_dict["bond_aggregation_index"],
            intermediate_coords=self.hparams.store_intermediate_coords
            and self.training,
            weights=weights,
        )

        final_loss = (
            self.hparams.lc_coords * loss["coords"]
            + self.hparams.lc_atoms * loss["atoms"]
            + self.hparams.lc_bonds * loss["bonds"]
            + self.hparams.lc_charges * loss["charges"]
        )

        sa_loss, polar_loss = None, None
        if self.hparams.joint_property_prediction:
            assert (
                "sa_score" in self.hparams.regression_property
                or "polarizability" in self.hparams.regression_property
            )
            prop_loss = 0.0
            if "sa_score" in self.hparams.regression_property:
                sa_true, sa_pred = (
                    out_dict["properties_true"]["sa_score"],
                    out_dict["property_pred"]["sa_score"],
                )
                sa_loss = F.mse_loss(
                    input=sa_pred.squeeze(dim=1), target=sa_true, reduction="none"
                )
                sa_loss = torch.mean(weights * sa_loss)
                prop_loss = prop_loss + sa_loss
            if "polarizability" in self.hparams.regression_property:
                polar_true, polar_pred = (
                    out_dict["properties_true"]["polarizability"],
                    out_dict["property_pred"]["polarizability"],
                )
                polar_loss = F.mse_loss(
                    input=polar_pred.squeeze(dim=1),
                    target=polar_true,
                    reduction="none",
                )
                polar_loss = torch.mean(weights * polar_loss)
                prop_loss = prop_loss + polar_loss

            final_loss = final_loss + prop_loss

        if self.hparams.use_latent_encoder:
            prior_loss = self.latentloss(inputdict=out_dict.get("latent"))
            num_nodes_loss = F.cross_entropy(
                out_dict["nodes"]["num_nodes_pred"], out_dict["nodes"]["num_nodes_true"]
            )

            final_loss = (
                final_loss + self.hparams.prior_beta * prior_loss + num_nodes_loss
            )

        if torch.any(final_loss.isnan()):
            final_loss = final_loss[~final_loss.isnan()]
            print(f"Detected NaNs. Terminating training at epoch {self.current_epoch}")
            exit()

        self._log(
            final_loss,
            loss["coords"],
            loss["atoms"],
            loss["charges"],
            loss["bonds"],
            sa_loss,
            polar_loss,
            batch_size,
            stage,
        )

        return final_loss

    def encode_ligand(
        self,
        batch,
    ):
        atom_types = batch.x
        pos = batch.pos
        data_batch = batch.batch
        bond_edge_index = batch.edge_index
        bond_edge_attr = batch.edge_attr
        bond_edge_index, bond_edge_attr = sort_edge_index(
            edge_index=bond_edge_index, edge_attr=bond_edge_attr, sort_by_row=False
        )

        bs = len(data_batch.unique())
        # latent encoder
        edge_index_local = radius_graph(
            x=pos,
            r=self.hparams.cutoff_local,
            batch=data_batch,
            max_num_neighbors=128,
            flow="source_to_target",
        )
        edge_index_local, edge_attr_local = coalesce_edges(
            edge_index=edge_index_local,
            bond_edge_index=bond_edge_index,
            bond_edge_attr=bond_edge_attr,
            n=pos.size(0),
        )
        edge_attr_local = F.one_hot(
            edge_attr_local, num_classes=self.num_bond_classes
        ).float()

        latent_out = self.encoder(
            x=F.one_hot(atom_types.long(), num_classes=self.num_atom_types).float(),
            pos=pos,
            edge_index_local=edge_index_local,
            edge_attr_local=edge_attr_local,
            batch=data_batch,
        )
        latent_out, _ = self.latent_lin(x=(latent_out["s"], latent_out["v"]))
        z = self.graph_pooling(latent_out, data_batch, dim=0, dim_size=bs)
        z = self.mu_logvar_z(z)
        return z

    def forward(self, batch: Batch, t: Tensor):
        atom_types: Tensor = batch.x
        pos: Tensor = batch.pos
        charges: Tensor = batch.charges
        data_batch: Tensor = batch.batch
        bond_edge_index = batch.edge_index
        bond_edge_attr = batch.edge_attr
        context = batch.context if self.hparams.context_mapping else None
        n = batch.num_nodes
        bs = int(data_batch.max()) + 1
        bond_edge_index, bond_edge_attr = sort_edge_index(
            edge_index=bond_edge_index, edge_attr=bond_edge_attr, sort_by_row=False
        )

        # TIME EMBEDDING
        temb = t.float() / self.hparams.timesteps
        temb = temb.clamp(min=self.hparams.eps_min)
        temb = temb.unsqueeze(dim=1)

        z = None
        if self.hparams.use_centroid_context_embed:
            assert self.hparams.latent_dim is not None
            c1 = self.t_embedder(t)
            c2 = self.cluster_embed(context, self.training)
            if self.hparams.use_latent_encoder:
                c = c1 + c2
            else:
                z = c1 + c2
            context = None

        if self.hparams.use_latent_encoder:
            z = self.encode_ligand(batch)
            # latent prior model
            if self.hparams.latentmodel == "diffusion":
                # train the latent score network
                zmean, zstd = self.sde_pos.marginal_prob(z, t)
                zin = zmean + zstd * torch.randn_like(z)
                if self.hparams.latent_detach:
                    zin = zin.detach()
                zpred = self.latentmodel.forward(zin, temb)
                mu = logvar = w = delta_log_pw = None
            elif self.hparams.latentmodel == "nflow":
                # train the latent flow network
                if self.hparams.latent_detach:
                    zin = z.detach()
                else:
                    zin = z
                w, delta_log_pw = self.latentmodel.f(zin)
                mu = logvar = zpred = None
            elif self.hparams.latentmodel == "mmd":
                mu = logvar = zpred = w = delta_log_pw = None
            elif self.hparams.latentmodel == "vae":
                mu, logvar = z.chunk(2, dim=-1)
                z = mu + torch.exp(0.5 * logvar) * torch.randn_like(mu)
                zpred = w = delta_log_pw = None

            if self.hparams.use_centroid_context_embed:
                z = z + c
            latentdict = {
                "z_true": z,
                "z_pred": zpred,
                "mu": mu,
                "logvar": logvar,
                "w": w,
                "delta_log_pw": delta_log_pw,
            }
            pred_num_nodes = self.node_z(z)
            true_num_nodes = batch.batch.bincount()

        pos_centered = zero_mean(pos, data_batch, dim=0, dim_size=bs)

        if not hasattr(batch, "fc_edge_index"):
            edge_index_global = (
                torch.eq(batch.batch.unsqueeze(0), batch.batch.unsqueeze(-1))
                .int()
                .fill_diagonal_(0)
            )
            edge_index_global, _ = dense_to_sparse(edge_index_global)
            edge_index_global = sort_edge_index(edge_index_global, sort_by_row=False)
        else:
            edge_index_global = batch.fc_edge_index

        edge_index_global, edge_attr_global = coalesce_edges(
            edge_index=edge_index_global,
            bond_edge_index=bond_edge_index,
            bond_edge_attr=bond_edge_attr,
            n=pos.size(0),
        )
        edge_index_global, edge_attr_global = sort_edge_index(
            edge_index=edge_index_global, edge_attr=edge_attr_global, sort_by_row=False
        )
        batch_edge_global = data_batch[edge_index_global[0]]

        # SAMPLING
        noise_coords_true, pos_perturbed = self.sde_pos.sample_pos(
            t, pos_centered, data_batch
        )
        atom_types, atom_types_perturbed = self.cat_atoms.sample_categorical(
            t,
            atom_types,
            data_batch,
            self.dataset_info,
            num_classes=self.num_atom_types,
            type="atoms",
        )

        charges, charges_perturbed = self.cat_charges.sample_categorical(
            t,
            charges,
            data_batch,
            self.dataset_info,
            num_classes=self.num_charge_classes,
            type="charges",
        )
        edge_attr_global_perturbed = (
            self.cat_bonds.sample_edges_categorical(
                t, edge_index_global, edge_attr_global, data_batch
            )
            if not self.hparams.bond_prediction
            else None
        )
        atom_feats_in_perturbed = torch.cat(
            [atom_types_perturbed, charges_perturbed], dim=-1
        )
        out = self.model(
            x=atom_feats_in_perturbed,
            t=temb,
            z=z,
            pos=pos_perturbed,
            edge_index_local=None,
            edge_index_global=edge_index_global,
            edge_attr_global=(
                edge_attr_global_perturbed if not self.hparams.bond_prediction else None
            ),
            batch=data_batch,
            batch_edge_global=batch_edge_global,
            context=context,
        )

        out["coords_perturbed"] = pos_perturbed
        out["atoms_perturbed"] = atom_types_perturbed
        out["charges_perturbed"] = charges_perturbed
        out["bonds_perturbed"] = edge_attr_global_perturbed

        out["coords_true"] = pos_centered
        out["coords_noise_true"] = noise_coords_true
        out["atoms_true"] = atom_types.argmax(dim=-1)
        out["bonds_true"] = edge_attr_global
        out["charges_true"] = charges.argmax(dim=-1)

        if self.hparams.use_latent_encoder:
            out["latent"] = latentdict
            out["nodes"] = {
                "num_nodes_pred": pred_num_nodes,
                "num_nodes_true": true_num_nodes - 1,
            }

        out["bond_aggregation_index"] = edge_index_global[1]

        if self.hparams.joint_property_prediction:
            if "sa_score" in self.hparams.regression_property:
                label_sa = (
                    torch.tensor([calculate_sa(mol) for mol in batch.mol])
                    .to(self.device)
                    .float()
                )
            else:
                label_sa = None
            if "polarizability" in self.hparams.regression_property:
                mean, mad = (
                    self.prop_dist.normalizer["polarizability"]["mean"],
                    self.prop_dist.normalizer["polarizability"]["mad"],
                )
                label_polar = (batch.y[:, -1].float() - mean) / mad
            else:
                label_polar = None
            out["properties_true"] = {
                "sa_score": label_sa,
                "polarizability": label_polar,
            }
            sa_pred, polar_pred = out["property_pred"]
            out["property_pred"] = {"sa_score": sa_pred, "polarizability": polar_pred}
        else:
            out["properties_true"] = None

        return out

    @torch.no_grad()
    def run_evaluation(
        self,
        step: int,
        dataset_info,
        ngraphs: int = 4000,
        bs: int = 500,
        save_dir: str = None,
        return_molecules: bool = False,
        verbose: bool = False,
        inner_verbose=False,
        ddpm: bool = True,
        eta_ddim: float = 1.0,
        every_k_step: int = 1,
        run_test_eval: bool = False,
        save_traj: bool = False,
        fix_noise_and_nodes: bool = False,
        n_nodes: int = None,
        vary_n_nodes: bool = False,
        fixed_context: list = None,
        relax_sampling: bool = False,
        relax_steps: int = 10,
        ckpt_property_model: str = None,
        minimize_property: bool = False,
        classifier_guidance: bool = False,
        classifier_guidance_scale: float = 1.0e-4,
        classifier_guidance_start: int = 200,
        classifier_guidance_end: int = 300,
        every_guidance_t: int = 5,
        importance_sampling: bool = False,
        property_tau: float = 0.1,
        every_importance_t: int = 5,
        importance_sampling_start: int = 0,
        importance_sampling_end: int = 200,
        device: str = "cpu",
        renormalize_property: bool = True,
    ):

        b = ngraphs // bs
        l = [bs] * b
        if sum(l) != ngraphs:
            l.append(ngraphs - sum(l))
        assert sum(l) == ngraphs

        start = datetime.now()
        if verbose:
            if self.local_rank == 0:
                print(f"Creating {ngraphs} graphs in {l} batches")

        if self.hparams.use_latent_encoder:
            dataloader = (
                self.trainer.datamodule.val_dataloader()
                if not run_test_eval
                else self.trainer.datamodule.test_dataloader()
            )

        molecule_list = []
        for i, num_graphs in enumerate(l):
            if n_nodes is not None:
                fixed_num_nodes = (
                    torch.tensor(n_nodes).repeat(num_graphs).to(self.device)
                )
                if vary_n_nodes is not None:
                    fixed_num_nodes += torch.randint(
                        low=n_nodes - vary_n_nodes,
                        high=n_nodes + vary_n_nodes,
                        size=fixed_num_nodes.size(),
                    ).to(self.device)
            else:
                fixed_num_nodes = None
            molecules = self.reverse_sampling(
                num_graphs=num_graphs,
                verbose=inner_verbose,
                save_traj=save_traj,
                save_dir=save_dir,
                ddpm=ddpm,
                eta_ddim=eta_ddim,
                every_k_step=every_k_step,
                fix_noise_and_nodes=fix_noise_and_nodes,
                num_nodes=fixed_num_nodes,
                fixed_context=fixed_context,
                iteration=i,
                relax_sampling=relax_sampling,
                relax_steps=relax_steps,
                classifier_guidance=classifier_guidance,
                classifier_guidance_scale=classifier_guidance_scale,
                classifier_guidance_start=classifier_guidance_start,
                classifier_guidance_end=classifier_guidance_end,
                every_guidance_t=every_guidance_t,
                importance_sampling=importance_sampling,
                property_tau=property_tau,
                every_importance_t=every_importance_t,
                importance_sampling_start=importance_sampling_start,
                importance_sampling_end=importance_sampling_end,
                ckpt_property_model=ckpt_property_model,
                minimize_property=minimize_property,
                renormalize_property=renormalize_property,
            )

            molecule_list.extend(molecules)
        (
            stability_dict,
            validity_dict,
            statistics_dict,
            all_generated_smiles,
            stable_molecules,
            valid_molecules,
        ) = analyze_stability_for_molecules(
            molecule_list=molecule_list,
            dataset_info=dataset_info,
            smiles_train=self.smiles_list,
            local_rank=self.local_rank,
            return_molecules=return_molecules,
            device=device,
        )

        save_cond = (
            self.mol_stab < stability_dict["mol_stable"]
            if self.hparams.dataset != "qm9"
            else (
                self.mol_stab < stability_dict["mol_stable"]
                and validity_dict["novelty"] > 0.75
            )
        )
        if save_cond and not run_test_eval:
            self.mol_stab = stability_dict["mol_stable"]
            save_path = os.path.join(self.hparams.save_dir, "best_mol_stab.ckpt")
            self.trainer.save_checkpoint(save_path)
            # for g in self.optimizers().param_groups:
            #     if g['lr'] > self.hparams.lr_min:
            #         g['lr'] *= 0.9

        run_time = datetime.now() - start
        if verbose:
            if self.local_rank == 0:
                print(f"Run time={run_time}")
        total_res = dict(stability_dict)
        total_res.update(validity_dict)
        total_res.update(statistics_dict)
        if self.local_rank == 0:
            print(total_res)
        total_res = pd.DataFrame.from_dict([total_res])
        if self.local_rank == 0:
            print(total_res)

        total_res["step"] = str(step)
        total_res["epoch"] = str(self.current_epoch)
        total_res["run_time"] = str(run_time)
        total_res["ngraphs"] = str(ngraphs)
        try:
            if save_dir is None:
                save_dir = os.path.join(
                    self.hparams.save_dir,
                    "run" + str(self.hparams.id),
                    "evaluation.csv",
                )
                print(f"Saving evaluation csv file to {save_dir}")
            else:
                save_dir = os.path.join(save_dir, "evaluation.csv")
            if self.local_rank == 0:
                with open(save_dir, "a") as f:
                    total_res.to_csv(f, header=True)
        except Exception as e:
            print(e)
            pass

        if return_molecules:
            return total_res, all_generated_smiles, stable_molecules
        else:
            return total_res

    @torch.no_grad()
    def generate_valid_samples(
        self,
        dataset_info,
        ngraphs: int = 4000,
        bs: int = 500,
        save_dir: str = None,
        return_molecules: bool = False,
        verbose: bool = False,
        inner_verbose=False,
        ddpm: bool = True,
        eta_ddim: float = 1.0,
        every_k_step: int = 1,
        guidance_scale: float = 1.0e-4,
        use_energy_guidance: bool = False,
        ckpt_energy_model: str = None,
        save_traj: bool = False,
        fix_noise_and_nodes: bool = False,
        fixed_context: float = None,
        n_nodes: int = None,
        vary_n_nodes: int = None,
        guidance_steps: int = 100,
        optimization: str = "minimize",
        relax_sampling: bool = False,
        relax_steps: int = 10,
        ckpt_property_model: str = None,
        classifier_guidance: bool = False,
        classifier_guidance_start: int = 200,
        classifier_guidance_end: int = 300,
        classifier_guidance_scale: float = 1.0e-4,
        every_guidance_t: int = 5,
        importance_sampling: bool = False,
        property_tau: float = 0.1,
        every_importance_t: int = 5,
        importance_sampling_start: int = 0,
        importance_sampling_end: int = 200,
        minimize_property: bool = True,
        device: str = "cpu",
        renormalize_property: bool = True,
    ):
        energy_model = None
        if use_energy_guidance:
            energy_model = load_energy_model(ckpt_energy_model, self.num_atom_features)
            # for param in self.energy_model.parameters():
            #    param.requires_grad = False
            energy_model.to(self.device)
            energy_model.eval()

        start = datetime.now()

        i = 0
        valid_molecule_list = []
        while len(valid_molecule_list) < ngraphs:
            b = ngraphs // bs
            l = [bs] * b
            if sum(l) != ngraphs:
                l.append(ngraphs - sum(l))
            assert sum(l) == ngraphs
            if verbose:
                if self.local_rank == 0:
                    print(f"Creating {ngraphs} graphs in {l} batches")
            molecule_list = []
            for num_graphs in l:
                if n_nodes is not None:
                    fixed_num_nodes = (
                        torch.tensor(n_nodes).repeat(num_graphs).to(self.device)
                    )
                    if vary_n_nodes is not None:
                        fixed_num_nodes += torch.randint(
                            low=n_nodes - vary_n_nodes,
                            high=n_nodes + vary_n_nodes,
                            size=fixed_num_nodes.size(),
                        ).to(self.device)
                else:
                    fixed_num_nodes = None
                molecules = self.reverse_sampling(
                    num_graphs=num_graphs,
                    verbose=inner_verbose,
                    save_traj=save_traj,
                    save_dir=save_dir,
                    ddpm=ddpm,
                    eta_ddim=eta_ddim,
                    every_k_step=every_k_step,
                    fix_noise_and_nodes=fix_noise_and_nodes,
                    num_nodes=fixed_num_nodes,
                    fixed_context=fixed_context,
                    iteration=i,
                    relax_sampling=relax_sampling,
                    relax_steps=relax_steps,
                    classifier_guidance=classifier_guidance,
                    classifier_guidance_start=classifier_guidance_start,
                    classifier_guidance_end=classifier_guidance_end,
                    classifier_guidance_scale=classifier_guidance_scale,
                    every_guidance_t=every_guidance_t,
                    importance_sampling=importance_sampling,
                    property_tau=property_tau,
                    every_importance_t=every_importance_t,
                    importance_sampling_start=importance_sampling_start,
                    importance_sampling_end=importance_sampling_end,
                    ckpt_property_model=ckpt_property_model,
                    minimize_property=minimize_property,
                    renormalize_property=renormalize_property,
                )

                molecule_list.extend(molecules)
                i += 1

            valid_molecules = analyze_stability_for_molecules(
                molecule_list=molecule_list,
                dataset_info=dataset_info,
                smiles_train=self.smiles_list,
                local_rank=self.local_rank,
                return_molecules=return_molecules,
                calculate_statistics=False,
                device=device,
            )
            valid_molecule_list.extend(valid_molecules)

        (
            stability_dict,
            validity_dict,
            statistics_dict,
            all_generated_smiles,
            stable_molecules,
            valid_molecules,
        ) = analyze_stability_for_molecules(
            molecule_list=valid_molecule_list,
            dataset_info=dataset_info,
            smiles_train=self.smiles_list,
            local_rank=self.local_rank,
            return_molecules=return_molecules,
            device=device,
        )

        run_time = datetime.now() - start
        if verbose:
            if self.local_rank == 0:
                print(f"Run time={run_time}")
        total_res = dict(stability_dict)
        total_res.update(validity_dict)
        total_res.update(statistics_dict)
        if self.local_rank == 0:
            print(total_res)
        total_res = pd.DataFrame.from_dict([total_res])
        if self.local_rank == 0:
            print(total_res)

        total_res["run_time"] = str(run_time)
        total_res["ngraphs"] = str(len(valid_molecules))
        try:
            if save_dir is None:
                save_dir = os.path.join(
                    self.hparams.save_dir,
                    "run" + str(self.hparams.id),
                    "evaluation.csv",
                )
                print(f"Saving evaluation csv file to {save_dir}")
            else:
                save_dir = os.path.join(save_dir, "evaluation.csv")
            if self.local_rank == 0:
                with open(save_dir, "a") as f:
                    total_res.to_csv(f, header=True)
        except Exception as e:
            print(e)
            pass

        if return_molecules:
            return total_res, all_generated_smiles, stable_molecules
        else:
            return total_res

    @torch.no_grad()
    def run_fixed_substructure_evaluation(
        self,
        dataset_info,
        save_dir: str = None,
        return_molecules: bool = False,
        verbose: bool = False,
        save_traj: bool = False,
        inner_verbose=False,
        ddpm: bool = True,
        eta_ddim: float = 1.0,
        every_k_step: int = 1,
        run_test_eval: bool = False,
        use_scaffold_dataset_sizes: bool = True,
        fraction_new_nodes: float = 0.0,
        scaffold_elaboration: bool = True,
        scaffold_hopping: bool = False,
        resample_steps: int = 0,
        max_num_batches: int = -1,
        relax_sampling: bool = False,
        relax_steps: int = 10,
        ckpt_property_model: str = None,
        classifier_guidance: bool = False,
        classifier_guidance_steps: int = 100,
        classifier_guidance_scale: float = 1.0e-4,
        importance_sampling: bool = False,
        property_tau: float = 0.1,
        every_importance_t: int = 5,
        importance_sampling_start: int = 0,
        importance_sampling_end: int = 200,
        minimize_property: bool = True,
        device: str = "cpu",
        renormalize_property: bool = True,
    ):

        g = torch.Generator()
        g.manual_seed(42)

        dataloader = (
            self.datamodule.val_dataloader()
            if not run_test_eval
            else self.datamodule.test_dataloader()
        )
        dataloader.generator = g

        molecule_list = []
        start = datetime.now()
        for i, batch_data in enumerate(dataloader):
            if (max_num_batches >= 0) and (i >= max_num_batches):
                break
            num_graphs = len(batch_data.batch.bincount())
            if use_scaffold_dataset_sizes:
                num_nodes = batch_data.batch.bincount().to(self.device)
            else:
                num_nodes = batch_data.batch.bincount().to(self.device)
                num_fixed = batch_data.fixed_nodes_mask.sum()
                num_nodes += torch.round(
                    (
                        torch.randint_like(num_nodes, 0, 100, dtype=num_nodes.dtype)
                        * num_fixed
                        * fraction_new_nodes
                    )
                    / 100
                )

            if scaffold_elaboration:
                extract_scaffolds_(batch_data)
            elif scaffold_hopping:
                extract_func_groups_(batch_data)
            else:
                raise Exception(
                    "Please specify which setting: Scaffold hopping or elaboration."
                )

            new_mols = self.reverse_sampling(
                num_graphs=num_graphs,
                verbose=inner_verbose,
                save_traj=save_traj,
                save_dir=save_dir,
                ddpm=ddpm,
                eta_ddim=eta_ddim,
                every_k_step=every_k_step,
                scaffold_elaboration=scaffold_elaboration,
                scaffold_hopping=scaffold_hopping,
                batch_data=batch_data,
                num_nodes=num_nodes,
                resample_steps=resample_steps,
                relax_sampling=relax_sampling,
                relax_steps=relax_steps,
                classifier_guidance=classifier_guidance,
                classifier_guidance_steps=classifier_guidance_steps,
                classifier_guidance_scale=classifier_guidance_scale,
                importance_sampling=importance_sampling,
                property_tau=property_tau,
                every_importance_t=every_importance_t,
                importance_sampling_start=importance_sampling_start,
                importance_sampling_end=importance_sampling_end,
                ckpt_property_model=ckpt_property_model,
                minimize_property=minimize_property,
                renormalize_property=renormalize_property,
            )

            for idx, mol in enumerate(new_mols):
                if scaffold_elaboration:
                    mol.fixed_mask = batch_data.fixed_nodes_mask[
                        batch_data.batch == idx
                    ].cpu()

                elif scaffold_hopping:
                    mol.fixed_mask = batch_data.fixed_nodes_mask[
                        batch_data.batch == idx
                    ].cpu()
                mol.ref_mol = batch_data.mol[idx]
                mol.trans_pos = batch_data.trans_pos[batch_data.batch == idx].cpu()
            molecule_list.extend(new_mols)

        import pickle

        with open(os.path.join(save_dir, "molecules.pkl"), "wb") as f:
            if verbose:
                if self.local_rank == 0:
                    print(f"saving mols to {os.path.join(save_dir, 'molecules.pkl')}")
            pickle.dump(molecule_list, f)

        (
            stability_dict,
            validity_dict,
            statistics_dict,
            all_generated_smiles,
            stable_molecules,
            valid_molecules,
        ) = analyze_stability_for_molecules(
            molecule_list=molecule_list,
            dataset_info=dataset_info,
            smiles_train=self.smiles_list,
            local_rank=self.local_rank,
            return_molecules=return_molecules,
            calculate_statistics=True,
            device=device,
        )

        run_time = datetime.now() - start
        if verbose:
            if self.local_rank == 0:
                print(f"Run time={run_time}")
        total_res = dict(stability_dict)
        total_res.update(validity_dict)
        total_res.update(statistics_dict)
        if self.local_rank == 0:
            print(total_res)
        total_res = pd.DataFrame.from_dict([total_res])
        if self.local_rank == 0:
            print(total_res)

        total_res["run_time"] = str(run_time)
        total_res["ngraphs"] = str(len(valid_molecules))
        try:
            if save_dir is None:
                save_dir = os.path.join(
                    self.hparams.save_dir,
                    "run" + str(self.hparams.id),
                    "evaluation.csv",
                )
                print(f"Saving evaluation csv file to {save_dir}")
            else:
                save_dir = os.path.join(save_dir, "evaluation.csv")
            if self.local_rank == 0:
                with open(save_dir, "a") as f:
                    total_res.to_csv(f, header=True)
        except Exception as e:
            print(e)
            pass

        if return_molecules:
            return total_res, all_generated_smiles, stable_molecules
        else:
            return total_res

    def importance_sampling(
        self,
        node_feats_in,
        temb,
        pos,
        edge_index_local,
        edge_index_global,
        edge_attr_global,
        batch,
        batch_edge_global,
        context,
        batch_num_nodes,
        maximize_score: bool = True,
        sa_tau: float = 0.1,
        property_tau: float = 0.1,
        sa_model=None,
        property_model=None,
        kind: str = "polarizability",
        renormalize_property: bool = True,
    ):
        """
        Idea:
        The point clouds / graphs have an intermediate predicted synthesizability.
        Given a set/population of B graphs/point clouds we want to __bias__ the sampling process towards "regions" where the fitness (here the synth.) is maximized.
        Hence we can compute importance weights for each sample i=1,2,...,B and draw a new population with replacement.
        As the sampling process is stochastic, repeated samples will evolve differently.
        However we need to think about ways to also include/enforce uniformity such that some samples are not drawn too often.
        To make it more "uniform", we can use temperature annealing in the softmax
        """

        assert kind in ["polarizability"]

        if property_model is None:
            out = self.model(
                x=node_feats_in,
                t=temb,
                pos=pos,
                edge_index_local=edge_index_local,
                edge_index_global=edge_index_global,
                edge_attr_global=edge_attr_global,
                batch=batch,
                batch_edge_global=batch_edge_global,
                context=context,
            )
        elif kind == "polarizability" and property_model is not None:
            out = property_model(
                x=node_feats_in,
                t=temb,
                pos=pos,
                edge_index_local=edge_index_local,
                edge_index_global=edge_index_global,
                edge_attr_global=edge_attr_global,
                batch=batch,
                batch_edge_global=batch_edge_global,
                context=context,
            )

        prop_pred = out["property_pred"]
        _, prop = prop_pred

        if prop.dim() == 2:
            prop = prop.squeeze()

        if kind == "polarizability":
            if renormalize_property:
                prop = (
                    prop * self.prop_dist.normalizer["polarizability"]["mad"]
                    + self.prop_dist.normalizer["polarizability"]["mean"]
                )

        if not maximize_score:
            prop = -1.0 * prop

        n = pos.size(0)
        b = len(batch_num_nodes)

        weights_prop = (prop / property_tau).softmax(dim=0)

        select = torch.multinomial(
            weights_prop, num_samples=len(weights_prop), replacement=True
        )
        select = select.sort()[0]
        ptr = torch.concat(
            [
                torch.zeros((1,), device=batch_num_nodes.device, dtype=torch.long),
                batch_num_nodes.cumsum(0),
            ],
            dim=0,
        )

        batch_num_nodes_new = batch_num_nodes[select]
        # select
        batch_new = torch.arange(b, device=pos.device).repeat_interleave(
            batch_num_nodes_new
        )
        ## node level
        a, b = node_feats_in.size(1), pos.size(1)
        x = torch.concat([node_feats_in, pos], dim=1)
        x_split = x.split(batch_num_nodes.cpu().numpy().tolist(), dim=0)
        x_select = torch.concat([x_split[i] for i in select.cpu().numpy()], dim=0)
        node_feats_in, pos = x_select.split([a, b], dim=-1)

        ## edge level
        edge_slices = [
            slice(ptr[i - 1].item(), ptr[i].item()) for i in range(1, len(ptr))
        ]
        edge_slices_new = [edge_slices[i] for i in select.cpu().numpy()]

        # populate the dense edge-tensor
        E_dense = torch.zeros(
            (n, n, edge_attr_global.size(1)),
            dtype=edge_attr_global.dtype,
            device=edge_attr_global.device,
        )
        E_dense[edge_index_global[0], edge_index_global[1], :] = edge_attr_global

        # select the slices
        E_s = torch.stack(
            [
                torch.block_diag(*[E_dense[s, s, i] for s in edge_slices_new])
                for i in range(E_dense.size(-1))
            ],
            dim=-1,
        )
        new_ptr = torch.concat(
            [
                torch.zeros((1,), device=batch_num_nodes_new.device, dtype=torch.long),
                batch_num_nodes_new.cumsum(0),
            ],
            dim=0,
        )

        new_fc_edge_index = torch.concat(
            [
                get_fc_edge_index_with_offset(
                    n=batch_num_nodes_new[i].item(), offset=new_ptr[i].item()
                )
                for i in range(len(new_ptr) - 1)
            ],
            dim=1,
        )

        new_edge_attr = E_s[new_fc_edge_index[0], new_fc_edge_index[1], :]
        batch_edge_global = batch_new[new_fc_edge_index[0]]

        out = (
            pos.to(self.device),
            node_feats_in.to(self.device),
            new_fc_edge_index.to(self.device),
            new_edge_attr.to(self.device),
            batch_new.to(self.device),
            batch_edge_global.to(self.device),
            batch_num_nodes_new.to(self.device),
        )
        return out

    def reverse_sampling(
        self,
        num_graphs: int,
        verbose: bool = False,
        save_traj: bool = False,
        ddpm: bool = True,
        eta_ddim: float = 1.0,
        every_k_step: int = 1,
        energy_model=None,
        save_dir: str = None,
        fix_noise_and_nodes: bool = False,
        iteration: int = 0,
        chain_iterator=None,
        relax_sampling: bool = False,
        relax_steps: int = 10,
        scaffold_elaboration: bool = False,
        scaffold_hopping: bool = False,
        batch_data: Tensor = None,
        num_nodes: Tensor = None,
        fixed_context: float = None,
        resample_steps: int = 1,
        classifier_guidance: bool = False,
        classifier_guidance_start: int = 200,
        classifier_guidance_end: int = 300,
        every_guidance_t: int = 5,
        classifier_guidance_scale: float = 1.0e-4,
        importance_sampling: bool = False,
        property_tau: float = 0.1,
        every_importance_t: int = 5,
        importance_sampling_start: int = 0,
        importance_sampling_end: int = 200,
        ckpt_property_model: str = None,
        minimize_property: bool = True,
<<<<<<< HEAD
        renormalize_property: bool = True,
=======
        data_batch=None,
>>>>>>> fcef3a41
    ) -> Tuple[Tensor, Tensor, Tensor, Tensor, List]:
        if num_nodes is not None:
            batch_num_nodes = num_nodes
        elif not fix_noise_and_nodes:
            batch_num_nodes = torch.multinomial(
                input=self.empirical_num_nodes,
                num_samples=num_graphs,
                replacement=True,
            ).to(self.device)
        else:
            seed_value = 42 + iteration
            torch.random.manual_seed(seed_value)
            batch_num_nodes = (
                torch.multinomial(
                    input=self.empirical_num_nodes,
                    num_samples=1,
                    replacement=True,
                )
                .repeat(num_graphs)
                .to(self.device)
            )
        batch_num_nodes = batch_num_nodes.clamp(min=1)
        batch = torch.arange(num_graphs, device=self.device).repeat_interleave(
            batch_num_nodes, dim=0
        )
        bs = int(batch.max()) + 1

        z = None
        context = None
        if self.prop_dist is not None:
            if fixed_context is not None:
                fixed_context = (
                    torch.tensor(fixed_context).unsqueeze(0).repeat(num_graphs, 1)
                )
                context = self.prop_dist.sample_fixed(fixed_context).to(self.device)
            else:
                context = self.prop_dist.sample_batch(batch_num_nodes).to(self.device)

            if self.hparams.use_centroid_context_embed:
                assert self.hparams.latent_dim is not None
                c2 = self.cluster_embed(context, self.training)
                if self.hparams.use_latent_encoder:
                    c = c2
                else:
                    z = c2
            context = context[batch]

        if self.hparams.use_latent_encoder:
            # encode ligand
            z = self.encode_ligand(data_batch.to(self.device))
            if self.hparams.use_centroid_context_embed:
                z = z + c

        if classifier_guidance and ckpt_property_model is not None:
            t = torch.arange(0, self.hparams.timesteps)
            alphas = self.sde_pos.alphas_cumprod[t]
            property_model = load_property_model(
                ckpt_property_model,
                self.num_atom_features,
                self.num_bond_classes,
                joint_prediction=True,  # HARDCODED, change if it is not a joint model
            )
            property_model.to(self.device)
            property_model.eval()

        if importance_sampling and ckpt_property_model is not None:
            property_model = load_property_model(
                ckpt_property_model,
                self.num_atom_features,
                self.num_bond_classes,
                joint_prediction=True,  # HARDCODED, change if it is not a joint model
            )
            property_model.to(self.device)
            property_model.eval()

        # initialiaze the 0-mean point cloud from N(0, I)
        pos = torch.randn(
            len(batch), 3, device=self.device, dtype=torch.get_default_dtype()
        )

        pos = zero_mean(pos, batch=batch, dim_size=bs, dim=0)

        n = len(pos)

        # initialize the atom-types
        atom_types = torch.multinomial(
            self.atoms_prior, num_samples=n, replacement=True
        )
        atom_types = F.one_hot(atom_types, self.num_atom_types).float()

        charge_types = torch.multinomial(
            self.charges_prior, num_samples=n, replacement=True
        )
        charge_types = F.one_hot(charge_types, self.num_charge_classes).float()

        # edge_index_local = radius_graph(x=pos,
        #                                r=self.hparams.cutoff_local,
        #                                batch=batch,
        #                                max_num_neighbors=self.hparams.max_num_neighbors)
        edge_index_local = None
        edge_index_global = (
            torch.eq(batch.unsqueeze(0), batch.unsqueeze(-1)).int().fill_diagonal_(0)
        )
        edge_index_global, _ = dense_to_sparse(edge_index_global)
        edge_index_global = sort_edge_index(edge_index_global, sort_by_row=False)

        if scaffold_elaboration or scaffold_hopping:
            # global edge attributes
            edge_index_global, edge_attr_global = coalesce_edges(
                edge_index=edge_index_global,
                bond_edge_index=batch_data.edge_index.to(self.device),
                bond_edge_attr=batch_data.edge_attr.to(self.device),
                n=pos.size(0),
            )
            edge_index_global, orig_edge_attr_global = sort_edge_index(
                edge_index=edge_index_global,
                edge_attr=edge_attr_global,
                sort_by_row=False,
            )
            # global wbo
            edge_index_global, orig_wbo_global = coalesce_edges(
                edge_index=edge_index_global,
                bond_edge_index=batch_data.edge_index.to(self.device),
                bond_edge_attr=batch_data.wbo.to(self.device),
                n=pos.size(0),
            )
            edge_index_global, orig_wbo_global = sort_edge_index(
                edge_index=edge_index_global,
                edge_attr=orig_wbo_global,
                sort_by_row=False,
            )

        if not self.hparams.bond_prediction:
            (
                edge_attr_global,
                edge_index_global,
                mask,
                mask_i,
            ) = initialize_edge_attrs_reverse(
                edge_index_global,
                n,
                self.bonds_prior,
                self.num_bond_classes,
                self.device,
            )
        else:
            edge_attr_global = None
        batch_edge_global = batch[edge_index_global[0]]

        if scaffold_elaboration:
            fixed_nodes_mask = batch_data.scaffold_mask.to(self.device)
            batch_data.fixed_nodes_mask = fixed_nodes_mask.detach()
        elif scaffold_hopping:
            fixed_nodes_mask = batch_data.func_group_mask.to(self.device)
            batch_data.fixed_nodes_mask = fixed_nodes_mask.detach()

        if scaffold_elaboration or scaffold_hopping:
            # get original positions
            orig_pos = zero_mean(
                batch_data.pos, batch=batch_data.batch, dim_size=bs, dim=0
            ).to(self.device)
            batch_data.trans_pos = orig_pos.detach()
            # get original atom features
            orig_atom_types_int = batch_data.x.to(self.device)
            orig_atom_types_onehot = F.one_hot(
                orig_atom_types_int, self.num_atom_types
            ).float()
            orig_charge_types_int = batch_data.charges.to(self.device)
            orig_charge_types_onehot = self.dataset_info.one_hot_charges(
                orig_charge_types_int
            )
            orig_mulliken = batch_data.mulliken.to(self.device)
            # get fixed edge indices
            fixed_nodes_indices = torch.where(fixed_nodes_mask == True)[0]
            edge_0 = torch.where(
                edge_index_global[0][:, None] == fixed_nodes_indices[None, :]
            )[0]
            edge_1 = torch.where(
                edge_index_global[1][:, None] == fixed_nodes_indices[None, :]
            )[0]
            edge_index_between_fixed_nodes = edge_0[
                torch.where(edge_0[:, None] == edge_1[None, :])[0]
            ]
            edge_mask_between_fixed_nodes = torch.zeros_like(
                orig_edge_attr_global, dtype=torch.bool, device=self.device
            )
            edge_mask_between_fixed_nodes[edge_index_between_fixed_nodes] = True

        if chain_iterator is None:
            if self.hparams.continuous_param == "data":
                chain = range(0, self.hparams.timesteps)
            elif self.hparams.continuous_param == "noise":
                chain = range(0, self.hparams.timesteps - 1)

            chain = chain[::every_k_step]

            iterator = (
                tqdm(reversed(chain), total=len(chain)) if verbose else reversed(chain)
            )
        else:
            iterator = chain_iterator

        for i, timestep in enumerate(iterator):
            s = torch.full(
                size=(bs,), fill_value=timestep, dtype=torch.long, device=pos.device
            )
            t = s + 1

            if self.hparams.use_centroid_context_embed:
                z_t = z + self.t_embedder(t)

            temb = t / self.hparams.timesteps
            temb = temb.unsqueeze(dim=1)

            for r in range(resample_steps):
                node_feats_in = torch.cat([atom_types, charge_types], dim=-1)
                out = self.model(
                    x=node_feats_in,
                    z=z_t if self.hparams.use_centroid_context_embed else z,
                    t=temb,
                    pos=pos,
                    edge_index_local=edge_index_local,
                    edge_index_global=edge_index_global,
                    edge_attr_global=edge_attr_global,
                    batch=batch,
                    batch_edge_global=batch_edge_global,
                    context=context,
                )
                coords_pred = out["coords_pred"].squeeze()
                atoms_pred, charges_pred = out["atoms_pred"].split(
                    [self.num_atom_types, self.num_charge_classes], dim=-1
                )
                atoms_pred = atoms_pred.softmax(dim=-1)
                # N x a_0
                edges_pred = out["bonds_pred"].softmax(dim=-1)
                # E x b_0
                charges_pred = charges_pred.softmax(dim=-1)
                if ddpm:
                    if self.hparams.noise_scheduler == "adaptive":
                        # positions
                        pos = self.sde_pos.sample_reverse_adaptive(
                            s,
                            t,
                            pos,
                            coords_pred,
                            batch,
                            cog_proj=True,
                            eta_ddim=eta_ddim,
                        )
                    else:
                        # positions
                        pos = self.sde_pos.sample_reverse(
                            t, pos, coords_pred, batch, cog_proj=True, eta_ddim=eta_ddim
                        )
                else:
                    pos = self.sde_pos.sample_reverse_ddim(
                        t, pos, coords_pred, batch, cog_proj=True, eta_ddim=eta_ddim
                    )

                # atoms
                atom_types = self.cat_atoms.sample_reverse_categorical(
                    xt=atom_types,
                    x0=atoms_pred,
                    t=t[batch],
                    num_classes=self.num_atom_types,
                )
                # charges
                charge_types = self.cat_charges.sample_reverse_categorical(
                    xt=charge_types,
                    x0=charges_pred,
                    t=t[batch],
                    num_classes=self.num_charge_classes,
                )
                # edges
                if not self.hparams.bond_prediction:
                    (
                        edge_attr_global,
                        edge_index_global,
                        mask,
                        mask_i,
                    ) = self.cat_bonds.sample_reverse_edges_categorical(
                        edge_attr_global,
                        edges_pred,
                        t,
                        mask,
                        mask_i,
                        batch=batch,
                        edge_index_global=edge_index_global,
                        num_classes=self.num_bond_classes,
                    )
                else:
                    edge_attr_global = edges_pred

                if scaffold_elaboration or scaffold_hopping:
                    # create noised positions
                    _, pos_perturbed = self.sde_pos.sample_pos(
                        s, orig_pos, batch, remove_mean=True
                    )
                    # translate the COM of the masked noised nodes with the COM of the (masked) generated nodes
                    pos_perturbed_trans = (
                        pos_perturbed
                        + (
                            scatter_mean(
                                pos[fixed_nodes_mask], batch[fixed_nodes_mask], dim=0
                            )
                            - scatter_mean(
                                pos_perturbed[fixed_nodes_mask],
                                batch[fixed_nodes_mask],
                                dim=0,
                            )
                        )[batch]
                    )
                    # combine sampled pos of non fixed nodes with noised pos of fixed nodes
                    pos = (
                        pos * (~fixed_nodes_mask[:, None])
                        + pos_perturbed_trans * fixed_nodes_mask[:, None]
                    )

                    # create noised atom types
                    _, atom_types_perturbed = self.cat_atoms.sample_categorical(
                        s,
                        orig_atom_types_int,
                        batch,
                        self.dataset_info,
                        num_classes=self.num_atom_types,
                        type="atoms",
                    )
                    # combine sampled atom types of non fixed nodes with noised atom types of fixed nodes
                    atom_types = (
                        atom_types * (~fixed_nodes_mask[:, None])
                        + atom_types_perturbed * fixed_nodes_mask[:, None]
                    )

                    # create noised charges
                    _, charges_perturbed = self.cat_charges.sample_categorical(
                        s,
                        orig_charge_types_int,
                        batch,
                        self.dataset_info,
                        num_classes=self.num_charge_classes,
                        type="charges",
                    )
                    # combine sampled charges of non fixed nodes with noised charges of fixed nodes
                    charge_types = (
                        charge_types * (~fixed_nodes_mask[:, None])
                        + charges_perturbed * fixed_nodes_mask[:, None]
                    )

                    # create noised edges
                    edge_attr_global_perturbed = (
                        self.cat_bonds.sample_edges_categorical(
                            s,
                            edge_index_global,
                            orig_edge_attr_global,
                            batch,
                        )
                    )
                    # combine sampled edges of non fixed nodes with noised edges of fixed nodes
                    edge_attr_global = (
                        edge_attr_global * (~edge_mask_between_fixed_nodes[:, None])
                        + edge_attr_global_perturbed
                        * edge_mask_between_fixed_nodes[:, None]
                    )

                    if r < resample_steps and timestep > 0:
                        # noise the combined pos again
                        gamma_t, gamma_s = self.sde_pos.get_gamma(
                            t_int=t
                        ), self.sde_pos.get_gamma(t_int=t - 1)
                        (
                            sigma2_t_given_s,
                            sigma_t_given_s,
                            alpha_t_given_s,
                        ) = self.sde_pos.sigma_and_alpha_t_given_s(gamma_t, gamma_s)
                        bs = int(batch.max()) + 1
                        noise_coords_true = torch.randn_like(pos)
                        noise_coords_true = zero_mean(
                            noise_coords_true, batch=batch, dim_size=bs, dim=0
                        )
                        # get signal and noise coefficients for coords
                        pos = (
                            pos * alpha_t_given_s[batch][:, None]
                            + sigma_t_given_s[batch][:, None] * noise_coords_true
                        )

                        # noise the categorical atom features again
                        # Qtp1 = self.cat_atoms.Qt[t]
                        # probs = torch.einsum('nj, nji -> ni', [atom_types.argmax(dim=1), Qtp1]) # iwo batch
                        atom_types = self.cat_atoms.sample_categorical(
                            t,
                            atom_types.argmax(dim=1),
                            batch,
                            self.dataset_info,
                            num_classes=self.num_atom_types,
                            type="atoms",
                            cumulative=False,
                        )[1]
                        charge_types = self.cat_charges.sample_categorical(
                            t,
                            charge_types.argmax(dim=1)
                            - self.dataset_info.charge_offset,
                            batch,
                            self.dataset_info,
                            num_classes=self.num_charge_classes,
                            type="charges",
                            cumulative=False,
                        )[1]
                        # noise the edge attributes again
                        edge_attr_global = self.cat_bonds.sample_edges_categorical(
                            t,
                            edge_index_global,
                            edge_attr_global.argmax(dim=1),
                            batch,
                            cumulative=False,
                        )

                if self.hparams.bond_model_guidance:
                    pos = bond_guidance(
                        pos,
                        node_feats_in,
                        temb,
                        self.bond_model,
                        batch,
                        batch_edge_global,
                        edge_attr_global,
                        edge_index_local,
                        edge_index_global,
                    )

                if (
                    classifier_guidance
                    and property_model is not None
                    and i % every_guidance_t == 0
                    and classifier_guidance_start <= i <= classifier_guidance_end
                ):
                    signal = alphas[timestep] / (classifier_guidance_scale * 10)
                    (
                        pos,
                        node_feats_in,
                        edge_index_global,
                        edge_attr_global,
                        batch,
                        batch_edge_global,
                        batch_num_nodes,
                    ) = property_guidance_joint(
                        model=property_model,
                        node_feats_in=node_feats_in,
                        pos=pos,
                        temb=temb,
                        edge_index_local=edge_index_local,
                        edge_index_global=edge_index_global,
                        edge_attr_global=edge_attr_global,
                        batch=batch,
                        batch_edge_global=batch_edge_global,
                        batch_num_nodes=batch_num_nodes,
                        context=context,
                        minimize_property=minimize_property,
                        guidance_scale=classifier_guidance_scale,
                        signal=signal,
                    )

                # importance sampling
                if (
                    importance_sampling
                    and i % every_importance_t == 0
                    and importance_sampling_start <= i <= importance_sampling_end
                ):
                    node_feats_in = torch.cat([atom_types, charge_types], dim=-1)
                    (
                        pos,
                        node_feats_in,
                        edge_index_global,
                        edge_attr_global,
                        batch,
                        batch_edge_global,
                        batch_num_nodes,
                    ) = self.importance_sampling(
                        node_feats_in=node_feats_in,
                        pos=pos,
                        temb=temb,
                        edge_index_local=None,
                        edge_index_global=edge_index_global,
                        edge_attr_global=edge_attr_global,
                        batch=batch,
                        batch_edge_global=batch_edge_global,
                        batch_num_nodes=batch_num_nodes,
                        context=None,
                        maximize_score=not minimize_property,
                        property_tau=property_tau,
                        property_model=property_model,
                        kind="polarizability",
                        renormalize_property=renormalize_property,
                    )
                    atom_types, charge_types = node_feats_in.split(
                        [self.num_atom_types, self.num_charge_classes], dim=-1
                    )
                    j, i = edge_index_global
                    mask = j < i
                    mask_i = i[mask]

            if save_traj:
                atom_decoder = self.dataset_info.atom_decoder
                write_xyz_file_from_batch(
                    pos,
                    atom_types,
                    batch,
                    atom_decoder=atom_decoder,
                    path=os.path.join(save_dir, f"iter_{iteration}"),
                    i=i,
                )
                write_xyz_file_from_batch(
                    pos_perturbed_trans,
                    atom_types_perturbed,
                    batch,
                    atom_decoder=atom_decoder,
                    path=os.path.join(save_dir, f"noised_iter_{iteration}"),
                    i=i,
                )
        if relax_sampling:
            return self.relax_sampling(
                pos,
                atom_types,
                charge_types,
                edge_attr_global,
                edge_index_local,
                edge_index_global,
                batch,
                batch_edge_global,
                mask,
                mask_i,
                batch_size=bs,
                context=context,
                ddpm=ddpm,
                eta_ddim=eta_ddim,
                save_traj=save_traj,
                save_dir=save_dir,
                i=i,
                iteration=iteration,
                relax_steps=relax_steps,
            )

        out_dict = {
            "coords_pred": pos,
            "atoms_pred": atom_types,
            "charges_pred": charge_types,
            "bonds_pred": edge_attr_global,
        }
        molecules = get_molecules(
            out_dict,
            batch,
            edge_index_global,
            self.num_atom_types,
            self.num_charge_classes,
            self.dataset_info,
            device=self.device,
            mol_device="cpu",
            context=context,
            while_train=False,
        )

        if save_traj:
            write_trajectory_as_xyz(
                molecules,
                path=os.path.join(save_dir, f"iter_{iteration}"),
                strict=True,
            )

        return molecules

    def relax_sampling(
        self,
        pos,
        atom_types,
        charge_types,
        edge_attr_global,
        edge_index_local,
        edge_index_global,
        batch,
        batch_edge_global,
        mask,
        mask_i,
        batch_size,
        context,
        ddpm,
        eta_ddim,
        save_dir,
        save_traj,
        i,
        iteration,
        relax_steps=10,
    ):
        timestep = 0
        for j in range(relax_steps):
            s = torch.full(
                size=(batch_size,),
                fill_value=timestep,
                dtype=torch.long,
                device=pos.device,
            )
            t = s + 1

            temb = t / self.hparams.timesteps
            temb = temb.unsqueeze(dim=1)

            node_feats_in = torch.cat([atom_types, charge_types], dim=-1)
            out = self.model(
                x=node_feats_in,
                t=temb,
                pos=pos,
                edge_index_local=edge_index_local,
                edge_index_global=edge_index_global,
                edge_attr_global=edge_attr_global,
                batch=batch,
                batch_edge_global=batch_edge_global,
                context=context,
            )

            coords_pred = out["coords_pred"].squeeze()
            atoms_pred, charges_pred = out["atoms_pred"].split(
                [self.num_atom_types, self.num_charge_classes], dim=-1
            )
            atoms_pred = atoms_pred.softmax(dim=-1)
            # N x a_0
            edges_pred = out["bonds_pred"].softmax(dim=-1)
            # E x b_0
            charges_pred = charges_pred.softmax(dim=-1)

            if ddpm:
                if self.hparams.noise_scheduler == "adaptive":
                    # positions
                    pos = self.sde_pos.sample_reverse_adaptive(
                        s,
                        t,
                        pos,
                        coords_pred,
                        batch,
                        cog_proj=True,
                        eta_ddim=eta_ddim,
                    )
                else:
                    # positions
                    pos = self.sde_pos.sample_reverse(
                        t, pos, coords_pred, batch, cog_proj=True, eta_ddim=eta_ddim
                    )
            else:
                pos = self.sde_pos.sample_reverse_ddim(
                    t, pos, coords_pred, batch, cog_proj=True, eta_ddim=eta_ddim
                )

            # atoms
            atom_types = self.cat_atoms.sample_reverse_categorical(
                xt=atom_types,
                x0=atoms_pred,
                t=t[batch],
                num_classes=self.num_atom_types,
            )
            # charges
            charge_types = self.cat_charges.sample_reverse_categorical(
                xt=charge_types,
                x0=charges_pred,
                t=t[batch],
                num_classes=self.num_charge_classes,
            )
            # edges
            (
                edge_attr_global,
                edge_index_global,
                mask,
                mask_i,
            ) = self.cat_bonds.sample_reverse_edges_categorical(
                edge_attr_global,
                edges_pred,
                t,
                mask,
                mask_i,
                batch=batch,
                edge_index_global=edge_index_global,
                num_classes=self.num_bond_classes,
            )

            if save_traj:
                atom_decoder = self.dataset_info.atom_decoder
                write_xyz_file_from_batch(
                    pos,
                    atom_types,
                    batch,
                    atom_decoder=atom_decoder,
                    path=os.path.join(save_dir, f"iter_{iteration}"),
                    i=i + j,
                )

        out_dict = {
            "coords_pred": pos,
            "atoms_pred": atom_types,
            "charges_pred": charge_types,
            "bonds_pred": edge_attr_global,
        }

        molecules = get_molecules(
            out_dict,
            batch,
            edge_index_global,
            self.num_atom_types,
            self.num_charge_classes,
            self.dataset_info,
            device=self.device,
            mol_device="cpu",
            context=context,
            while_train=False,
        )

        if save_traj:
            write_trajectory_as_xyz(
                molecules,
                path=os.path.join(save_dir, f"iter_{iteration}"),
                strict=True,
            )

        return molecules

    def configure_optimizers(self):
        if self.hparams.optimizer == "adam":
            optimizer = torch.optim.AdamW(
                self.model.parameters(),
                lr=self.hparams["lr"],
                amsgrad=True,
                weight_decay=1.0e-12,
            )
        elif self.hparams.optimizer == "sgd":
            optimizer = torch.optim.SGD(
                self.model.parameters(),
                lr=self.hparams["lr"],
                momentum=0.9,
                nesterov=True,
            )
        if self.hparams["lr_scheduler"] == "reduce_on_plateau":
            lr_scheduler = torch.optim.lr_scheduler.ReduceLROnPlateau(
                optimizer=optimizer,
                patience=self.hparams["lr_patience"],
                cooldown=self.hparams["lr_cooldown"],
                factor=self.hparams["lr_factor"],
            )
        elif self.hparams["lr_scheduler"] == "cyclic":
            lr_scheduler = torch.optim.lr_scheduler.CyclicLR(
                optimizer,
                base_lr=self.hparams["lr_min"],
                max_lr=self.hparams["lr"],
                mode="exp_range",
                step_size_up=self.hparams["lr_step_size"],
                cycle_momentum=False,
            )
        elif self.hparams["lr_scheduler"] == "one_cyclic":
            lr_scheduler = torch.optim.lr_scheduler.OneCycleLR(
                optimizer,
                max_lr=self.hparams["lr"],
                steps_per_epoch=len(self.trainer.datamodule.train_dataset),
                epochs=self.hparams["num_epochs"],
            )
        elif self.hparams["lr_scheduler"] == "cosine_annealing":
            lr_scheduler = torch.optim.lr_scheduler.CosineAnnealingLR(
                optimizer,
                T_max=self.hparams["lr_patience"],
                eta_min=self.hparams["lr_min"],
            )
        scheduler = {
            "scheduler": lr_scheduler,
            "interval": "epoch",
            "frequency": self.hparams["lr_frequency"],
            "monitor": self.mol_stab,
            "strict": False,
        }
        return [optimizer], [scheduler]<|MERGE_RESOLUTION|>--- conflicted
+++ resolved
@@ -1513,11 +1513,8 @@
         importance_sampling_end: int = 200,
         ckpt_property_model: str = None,
         minimize_property: bool = True,
-<<<<<<< HEAD
         renormalize_property: bool = True,
-=======
         data_batch=None,
->>>>>>> fcef3a41
     ) -> Tuple[Tensor, Tensor, Tensor, Tensor, List]:
         if num_nodes is not None:
             batch_num_nodes = num_nodes
