import os

from experiments.utils import LoadFromFile

DEFAULT_SAVE_DIR = os.path.join(os.getcwd(), "3DcoordsAtomsBonds_0")

if not os.path.exists(DEFAULT_SAVE_DIR):
    os.makedirs(DEFAULT_SAVE_DIR)


def add_arguments(parser):
    """Helper function to fill the parser object.

    Args:
        parser: Parser object
    Returns:
        parser: Updated parser object
    """

    # Load yaml file
    parser.add_argument(
        "--conf", "-c", type=open, action=LoadFromFile, help="Configuration yaml file"
    )  # keep first

    # Load from checkpoint
    parser.add_argument("--load-ckpt", default=None, type=str)
    parser.add_argument("--load-ckpt-from-pretrained", default=None, type=str)

    # DATA and FILES
    parser.add_argument("-s", "--save-dir", default=DEFAULT_SAVE_DIR, type=str)
    parser.add_argument("--test-save-dir", default=DEFAULT_SAVE_DIR, type=str)

    parser.add_argument(
        "--dataset",
        default="drugs",
        choices=[
            "qm9",
            "drugs",
            "aqm",
            "aqm_qm7x",
            "pcqm4mv2",
            "pepconf",
            "crossdocked",
            "enamine",
        ],
    )
    parser.add_argument(
        "--dataset-root", default="/hpfs/userws/cremej01/projects/data/geom"
    )
    parser.add_argument("--use-adaptive-loader", default=True, action="store_true")
    parser.add_argument("--remove-hs", default=False, action="store_true")
    parser.add_argument("--select-train-subset", default=False, action="store_true")
    parser.add_argument("--train-size", default=0.8, type=float)
    parser.add_argument("--val-size", default=0.1, type=float)
    parser.add_argument("--test-size", default=0.1, type=float)

    parser.add_argument("--dropout-prob", default=0.3, type=float)

    # LEARNING
    parser.add_argument("-b", "--batch-size", default=32, type=int)
    parser.add_argument("-ib", "--inference-batch-size", default=32, type=int)
    parser.add_argument("--gamma", default=0.975, type=float)
    parser.add_argument("--grad-clip-val", default=10.0, type=float)
    parser.add_argument(
        "--lr-scheduler",
        default="reduce_on_plateau",
        choices=["reduce_on_plateau", "cosine_annealing", "cyclic"],
    )
    parser.add_argument(
        "--optimizer",
        default="adam",
        choices=["adam", "sgd"],
    )
    parser.add_argument("--lr", default=5e-4, type=float)
    parser.add_argument("--lr-min", default=5e-5, type=float)
    parser.add_argument("--lr-step-size", default=10000, type=int)
    parser.add_argument("--lr-frequency", default=5, type=int)
    parser.add_argument("--lr-patience", default=20, type=int)
    parser.add_argument("--lr-cooldown", default=5, type=int)
    parser.add_argument("--lr-factor", default=0.75, type=float)

    # MODEL
    parser.add_argument("--sdim", default=256, type=int)
    parser.add_argument("--vdim", default=64, type=int)
    parser.add_argument("--latent_dim", default=None, type=int)
    parser.add_argument("--rbf-dim", default=32, type=int)
    parser.add_argument("--edim", default=32, type=int)
    parser.add_argument("--edge-mp", default=False, action="store_true")
    parser.add_argument("--vector-aggr", default="mean", type=str)
    parser.add_argument("--num-layers", default=7, type=int)
    parser.add_argument("--fully-connected", default=True, action="store_true")
    parser.add_argument("--local-global-model", default=False, action="store_true")
    parser.add_argument("--local-edge-attrs", default=False, action="store_true")
    parser.add_argument("--use-cross-product", default=False, action="store_true")
    parser.add_argument("--cutoff-local", default=5.0, type=float)
    parser.add_argument("--cutoff-global", default=10.0, type=float)
    parser.add_argument("--energy-training", default=False, action="store_true")
    parser.add_argument("--property-training", default=False, action="store_true")
    parser.add_argument(
        "--regression-property",
        default="polarizability",
        type=str,
        choices=[
            "dipole_norm",
            "total_energy",
            "HOMO-LUMO_gap",
            "dispersion",
            "atomisation_energy",
            "polarizability",
        ],
    )
    parser.add_argument("--energy-loss", default="l2", type=str, choices=["l2", "l1"])
    parser.add_argument("--use-pos-norm", default=False, action="store_true")

    # For Discrete: Include more features: (is_aromatic, is_in_ring, hybridization)
    parser.add_argument("--additional-feats", default=False, action="store_true")
    parser.add_argument("--use-qm-props", default=False, action="store_true")
    parser.add_argument("--build-mol-with-addfeats", default=False, action="store_true")

    # DIFFUSION
    parser.add_argument(
        "--noise-scheduler",
        default="cosine",
        choices=["linear", "cosine", "quad", "sigmoid", "adaptive", "linear-time"],
    )
    parser.add_argument("--eps-min", default=1e-3, type=float)
    parser.add_argument("--beta-min", default=1e-4, type=float)
    parser.add_argument("--beta-max", default=2e-2, type=float)
    parser.add_argument("--timesteps", default=500, type=int)
    parser.add_argument("--max-time", type=str, default=None)
    parser.add_argument("--lc-coords", default=3.0, type=float)
    parser.add_argument("--lc-atoms", default=0.4, type=float)
    parser.add_argument("--lc-bonds", default=2.0, type=float)
    parser.add_argument("--lc-charges", default=1.0, type=float)
    parser.add_argument("--lc-mulliken", default=1.5, type=float)
    parser.add_argument("--lc-wbo", default=2.0, type=float)
    parser.add_argument("--lc-properties", default=1.0, type=float)

    parser.add_argument("--pocket-noise-std", default=0.1, type=float)
    parser.add_argument(
        "--use-ligand-dataset-sizes", default=False, action="store_true"
    )

    parser.add_argument(
        "--loss-weighting",
        default="snr_t",
        choices=["snr_s_t", "snr_t", "exp_t", "expt_t_half", "uniform"],
    )
    parser.add_argument("--snr-clamp-min", default=0.05, type=float)
    parser.add_argument("--snr-clamp-max", default=1.50, type=float)

    parser.add_argument(
        "--ligand-pocket-interaction", default=False, action="store_true"
    )
    parser.add_argument(
        "--ligand-pocket-distance-loss", default=False, action="store_true"
    )
    parser.add_argument(
        "--ligand-pocket-hidden-distance", default=False, action="store_true"
    )
    parser.add_argument(
        "--store-intermediate-coords", default=False, action="store_true"
    )
    parser.add_argument(
        "--intermediate-outs",
        default=False,
        action="store_true",
        help="If latent node embeddings should be stored. Defaults to False",
    )
    parser.add_argument("--diffusion-pretraining", default=False, action="store_true")
    parser.add_argument(
        "--continuous-param", default="data", type=str, choices=["data", "noise"]
    )
    parser.add_argument(
        "--continuous",
        default=False,
        action="store_true",
        help="If the diffusion process is applied on continuous time variable. Defaults to False",
    )
    parser.add_argument("--atoms-continuous", default=False, action="store_true")
    parser.add_argument("--bonds-continuous", default=False, action="store_true")

    parser.add_argument("--atom-type-masking", default=False, action="store_true")
    parser.add_argument("--use-absorbing-state", default=False, action="store_true")

    parser.add_argument("--num-bond-classes", default=5, type=int)
    parser.add_argument("--num-charge-classes", default=6, type=int)

    # BOND PREDICTION AND GUIDANCE:
    parser.add_argument("--bond-guidance-model", default=False, action="store_true")
    parser.add_argument("--bond-prediction", default=False, action="store_true")
    parser.add_argument("--bond-model-guidance", default=False, action="store_true")
    parser.add_argument("--energy-model-guidance", default=False, action="store_true")
    parser.add_argument(
        "--polarizabilty-model-guidance", default=False, action="store_true"
    )
    parser.add_argument("--ckpt-bond-model", default=None, type=str)
    parser.add_argument("--ckpt-energy-model", default=None, type=str)
    parser.add_argument("--ckpt-polarizabilty-model", default=None, type=str)
    parser.add_argument("--guidance-scale", default=1.0e-4, type=float)

    # CONTEXT
    parser.add_argument("--context-mapping", default=False, action="store_true")
    parser.add_argument("--num-context-features", default=0, type=int)
    parser.add_argument("--properties-list", default=[], nargs="+", type=str)

    # PROPERTY PREDICTION
    parser.add_argument("--property-prediction", default=False, action="store_true")
<<<<<<< HEAD
    # Model SAScore 
    parser.add_argument("--model-synth", default=False, action="store_true")
=======
    parser.add_argument(
        "--joint-property-prediction", default=False, action="store_true"
    )

>>>>>>> 52e73bcc
    # LATENT
    parser.add_argument("--prior-beta", default=1.0, type=float)
    parser.add_argument("--sdim-latent", default=256, type=int)
    parser.add_argument("--vdim-latent", default=64, type=int)
    parser.add_argument("--latent-dim", default=None, type=int)
    parser.add_argument("--edim-latent", default=32, type=int)
    parser.add_argument("--num-layers-latent", default=7, type=int)
    parser.add_argument("--latent-layers", default=7, type=int)
    parser.add_argument("--latentmodel", default="diffusion", type=str)
    parser.add_argument("--latent-detach", default=False, action="store_true")

    # GENERAL
    parser.add_argument("-i", "--id", type=int, default=0)
    parser.add_argument("-g", "--gpus", default=1, type=int)
    parser.add_argument("-e", "--num-epochs", default=300, type=int)
    parser.add_argument("--eval-freq", default=1.0, type=float)
    parser.add_argument("--test-interval", default=5, type=int)
    parser.add_argument("-nh", "--no_h", default=False, action="store_true")
    parser.add_argument("--precision", default=32, type=int)
    parser.add_argument("--detect-anomaly", default=False, action="store_true")
    parser.add_argument("--num-workers", default=4, type=int)
    parser.add_argument(
        "--max-num-conformers",
        default=5,
        type=int,
        help="Maximum number of conformers per molecule. \
                            Defaults to 30. Set to -1 for all conformers available in database",
    )
    parser.add_argument("--accum-batch", default=1, type=int)
    parser.add_argument("--max-num-neighbors", default=128, type=int)
    parser.add_argument("--ema-decay", default=0.9999, type=float)
    parser.add_argument("--weight-decay", default=0.9999, type=float)
    parser.add_argument("--seed", default=42, type=int)
    parser.add_argument("--backprop-local", default=False, action="store_true")

    # SAMPLING
    parser.add_argument("--num-test-graphs", default=10000, type=int)
    parser.add_argument("--calculate-energy", default=False, action="store_true")
    parser.add_argument("--save-xyz", default=False, action="store_true")

    return parser<|MERGE_RESOLUTION|>--- conflicted
+++ resolved
@@ -206,15 +206,10 @@
 
     # PROPERTY PREDICTION
     parser.add_argument("--property-prediction", default=False, action="store_true")
-<<<<<<< HEAD
-    # Model SAScore 
-    parser.add_argument("--model-synth", default=False, action="store_true")
-=======
     parser.add_argument(
         "--joint-property-prediction", default=False, action="store_true"
     )
 
->>>>>>> 52e73bcc
     # LATENT
     parser.add_argument("--prior-beta", default=1.0, type=float)
     parser.add_argument("--sdim-latent", default=256, type=int)
