import argparse
import os
import random
import shutil
import tempfile
import warnings
from collections import defaultdict
from copy import deepcopy
from datetime import datetime
from pathlib import Path
from time import time

import numpy as np
import torch
from Bio.PDB import PDBParser
from posebusters import PoseBusters
from posecheck.posecheck import PoseCheck
from rdkit import Chem
from torch_geometric.data import Batch

from experiments.data.distributions import DistributionProperty
from experiments.data.ligand.process_pdb import get_pdb_components, write_pdb
from experiments.data.utils import load_pickle, mol_to_torch_geometric, save_pickle
from experiments.docking import calculate_qvina2_score
from experiments.sampling.analyze import analyze_stability_for_molecules
from experiments.utils import (
    prepare_pocket,
    retrieve_interactions_per_mol,
    split_list,
    write_sdf_file,
)

warnings.filterwarnings(
    "ignore", category=UserWarning, message="TypedStorage is deprecated"
)
warnings.filterwarnings("ignore", category=DeprecationWarning)


class dotdict(dict):
    """dot.notation access to dictionary attributes"""

    __getattr__ = dict.get
    __setattr__ = dict.__setitem__
    __delattr__ = dict.__delitem__


<<<<<<< HEAD
def evaluate(
    mp_index,
    num_gpus,
    model_path,
    save_dir,
    test_dir,
    pdb_dir,
    test_list,
    skip_existing,
    fix_n_nodes,
    vary_n_nodes,
    n_nodes_bias,
    num_ligands_per_pocket,
    build_obabel_mol,
    batch_size,
    ddpm,
    eta_ddim,
    relax_mol,
    max_relax_iter,
    sanitize,
    filter_by_posebusters,
    max_sample_iter,
    dataset_root=None,
    encode_ligand=False,
    importance_sampling=False,
    ground_truth_size=False,
):
=======
def create_list_defaultdict():
    return defaultdict(list)


def evaluate(args):
>>>>>>> 52e73bcc
    # load hyperparameter
    hparams = torch.load(args.model_path)["hyper_parameters"]
    hparams["select_train_subset"] = False
    hparams["diffusion_pretraining"] = False
    hparams["num_charge_classes"] = 6
    if args.dataset_root is not None:
        hparams["dataset_root"] = args.dataset_root
    hparams = dotdict(hparams)

    hparams.load_ckpt_from_pretrained = None
    hparams.store_intermediate_coords = False
    hparams.load_ckpt = None
    hparams.gpus = 1

    print(f"Loading {hparams.dataset} Datamodule.")
    if hparams.use_adaptive_loader:
        print("Using adaptive dataloader")
        from experiments.data.ligand.ligand_dataset_adaptive import (
            LigandPocketDataModule as DataModule,
        )
    else:
        print("Using non-adaptive dataloader")
        from experiments.data.ligand.ligand_dataset_nonadaptive import (
            LigandPocketDataModule as DataModule,
        )

    datamodule = DataModule(hparams)

    from experiments.data.data_info import GeneralInfos as DataInfos

    dataset_info = DataInfos(datamodule, hparams)
    histogram = os.path.join(hparams.dataset_root, "size_distribution.npy")
    histogram = np.load(histogram).tolist()
    train_smiles = list(datamodule.train_dataset.smiles)

    prop_norm, prop_dist = None, None
    if len(hparams.properties_list) > 0 and hparams.context_mapping:
        prop_norm = datamodule.compute_mean_mad(hparams.properties_list)
        prop_dist = DistributionProperty(datamodule, hparams.properties_list)
        prop_dist.set_normalizer(prop_norm)

    if hparams.additional_feats:
        from experiments.diffusion_discrete_pocket_addfeats import Trainer

        # from experiments.diffusion_discrete_pocket_addfeats_reduced import Trainer
    elif hparams.latent_dim is None:
        from experiments.diffusion_discrete_pocket import Trainer
    else:
        from experiments.diffusion_discrete_latent_pocket_ligand import Trainer

    torch.cuda.empty_cache()

    # if you want bond_model_guidance, flag this here in the Trainer
    device = "cuda"
    model = Trainer.load_from_checkpoint(
        args.model_path,
        dataset_info=dataset_info,
        smiles_list=train_smiles,
        histogram=histogram,
        prop_norm=prop_norm,
        prop_dist=prop_dist,
        load_ckpt_from_pretrained=None,
        store_intermediate_coords=False,
        ligand_pocket_hidden_distance=None,
        ligand_pocket_distance_loss=None,
        load_ckpt=None,
        # atoms_continuous=False,
        # joint_property_prediction=False,
        # energy_model_guidance=True if use_energy_guidance else False,
        # ckpt_energy_model=ckpt_energy_model,
        run_evaluation=True,
        strict=False,
    ).to(device)
    model = model.eval()

    device = "cuda" if torch.cuda.is_available() else "cpu"

    args.save_dir.mkdir(exist_ok=args.skip_existing)
    raw_sdf_dir = Path(args.save_dir, "sampled")
    raw_sdf_dir.mkdir(exist_ok=args.skip_existing)
    if args.filter_by_docking_scores:
        docked_sdf_dir = Path(args.save_dir, "docked")
        docked_sdf_dir.mkdir(exist_ok=args.skip_existing)
    times_dir = Path(args.save_dir, "pocket_times")
    times_dir.mkdir(exist_ok=args.skip_existing)

    test_files = list(args.test_dir.glob("[!.]*.sdf"))
    if args.test_list is not None:
        with open(args.test_list, "r") as f:
            test_list = set(f.read().split(","))
        test_files = [x for x in test_files if x.stem in test_list]

    time_per_pocket = {}

    statistics_dict = defaultdict(list)
    buster_dict = defaultdict(list)
    violin_dict = defaultdict(list)
    posecheck_dict = defaultdict(list)

    sdf_files = []
    if args.encode_ligand:
        embedding_dict = defaultdict(create_list_defaultdict)
        embed_out_file = Path(args.save_dir, f"{args.mp_index}_latent_embeddings.pt")

    if args.build_obabel_mol:
        print(
            "Sampled molecules will be built with OpenBabel (without bond information)!"
        )
    print("\nStarting sampling...\n")

    assert np.sum([len(i) for i in split_list(test_files, args.num_gpus)]) == len(
        test_files
    )

    test_files = split_list(test_files, args.num_gpus)[args.mp_index - 1]

    print(f"Processing {len(test_files)} SDF files on job index {args.mp_index}.")

    for sdf_file in test_files:
        ligand_name = sdf_file.stem

        pdb_name, pocket_id, *suffix = ligand_name.split("_")
        pdb_file = Path(sdf_file.parent, f"{pdb_name}.pdb")
        txt_file = Path(sdf_file.parent, f"{ligand_name}.txt")
        sdf_out_file_raw = Path(raw_sdf_dir, f"{ligand_name}_gen.sdf")
        if args.filter_by_docking_scores:
            sdf_out_file_docked = Path(docked_sdf_dir, f"{ligand_name}_out.sdf")
        time_file = Path(times_dir, f"{ligand_name}.txt")

        t_pocket_start = time()

        with open(txt_file, "r") as f:
            resi_list = f.read().split()

        pdb_struct = PDBParser(QUIET=True).get_structure("", pdb_file)[0]
        if resi_list is not None:
            # define pocket with list of residues
            residues = [
                pdb_struct[x.split(":")[0]][(" ", int(x.split(":")[1]), " ")]
                for x in resi_list
            ]

        all_molecules = 0
        tmp_molecules = []
        valid_and_unique_molecules = []

        pocket_data = prepare_pocket(
            residues,
            dataset_info.atom_encoder,
            no_H=True,
            repeats=args.batch_size,
            device=device,
            ligand_sdf=sdf_file if not args.encode_ligand else None,
        )
<<<<<<< HEAD
        
        suppl = Chem.SDMolSupplier(str(sdf_file))
        mol = []
        for m in suppl:
            mol.append(m)
        assert len(mol) == 1
        mol = mol[0]
        num_nodes_ligand = mol.GetNumAtoms()
        num_nodes_ligand = torch.tensor([num_nodes_ligand] * batch_size).long().to(device)
        
        pocket_data.num_nodes_ligand = num_nodes_ligand
        if encode_ligand:
=======

        if args.encode_ligand:
            suppl = Chem.SDMolSupplier(str(sdf_file))
            mol = []
            for m in suppl:
                mol.append(m)
            assert len(mol) == 1
            mol = mol[0]
>>>>>>> 52e73bcc
            ligand_data = mol_to_torch_geometric(
                mol,
                dataset_info.atom_encoder,
                smiles=Chem.MolToSmiles(mol),
                remove_hydrogens=hparams.remove_hs,
                cog_proj=True,  # only for processing the ligand-shape encode
            )
            ligand_data = Batch.from_data_list([ligand_data]).to(device)
            with torch.no_grad():
                ligand_embeds = model.encode_ligand(
                    pos=ligand_data.pos,
                    atom_types=ligand_data.x,
                    data_batch=torch.zeros_like(ligand_data.x).to(device),
                    bond_edge_index=ligand_data.edge_index,
                    bond_edge_attr=ligand_data.edge_attr,
                )
            embedding_dict[ligand_name]["seed"].append(ligand_embeds)

            ligand_data = Batch.from_data_list(
                [deepcopy(ligand_data) for _ in range(args.batch_size)]
            )
            for name, tensor in ligand_data.to_dict().items():
                pocket_data.__setattr__(name, tensor)

        start = datetime.now()

        k = 0
        while (
            len(valid_and_unique_molecules) < args.num_ligands_per_pocket
            and k <= args.max_sample_iter
        ):
            k += 1
            with torch.no_grad():
<<<<<<< HEAD
                
                if not importance_sampling:
                    molecules = model.generate_ligands(
                        pocket_data,
                        num_graphs=batch_size,
                        fix_n_nodes=fix_n_nodes,
                        vary_n_nodes=vary_n_nodes,
                        n_nodes_bias=n_nodes_bias,
                        build_obabel_mol=build_obabel_mol,
                        inner_verbose=False,
                        save_traj=False,
                        ddpm=ddpm,
                        eta_ddim=eta_ddim,
                        relax_mol=relax_mol,
                        max_relax_iter=max_relax_iter,
                        sanitize=sanitize,
                        ground_truth_size=ground_truth_size,
                    )
                else:
                    molecules = model.generate_ligands(
                        pocket_data,
                        num_graphs=batch_size,
                        fix_n_nodes=fix_n_nodes,
                        vary_n_nodes=vary_n_nodes,
                        n_nodes_bias=n_nodes_bias,
                        build_obabel_mol=build_obabel_mol,
                        inner_verbose=False,
                        save_traj=False,
                        ddpm=ddpm,
                        eta_ddim=eta_ddim,
                        relax_mol=relax_mol,
                        max_relax_iter=max_relax_iter,
                        sanitize=sanitize,
                        importance_sampling=True,
                        tau=0.1,
                        every_importance_t=5,
                        importance_sampling_start=0,
                        importance_sampling_end=200,
                        maximize_score=True,
                        ground_truth_size=ground_truth_size,
                    )
                    
=======
                molecules = model.generate_ligands(
                    pocket_data,
                    num_graphs=args.batch_size,
                    fix_n_nodes=args.fix_n_nodes,
                    vary_n_nodes=args.vary_n_nodes,
                    n_nodes_bias=args.n_nodes_bias,
                    property_self_guidance=args.property_self_guidance,
                    guidance_scale=args.guidance_scale,
                    build_obabel_mol=args.build_obabel_mol,
                    inner_verbose=False,
                    save_traj=False,
                    ddpm=args.ddpm,
                    eta_ddim=args.eta_ddim,
                    relax_mol=args.relax_mol,
                    max_relax_iter=args.max_relax_iter,
                    sanitize=args.sanitize,
                )
>>>>>>> 52e73bcc
            all_molecules += len(molecules)
            tmp_molecules.extend(molecules)
            valid_molecules = analyze_stability_for_molecules(
                molecule_list=tmp_molecules,
                dataset_info=dataset_info,
                smiles_train=train_smiles,
                local_rank=0,
                return_molecules=True,
                calculate_statistics=False,
                calculate_distribution_statistics=False,
                filter_by_posebusters=args.filter_by_posebusters,
                filter_by_lipinski=args.filter_by_lipinski,
                pdb_file=pdb_file,
                remove_hs=hparams.remove_hs,
                device="cpu",
            )

            valid_and_unique_molecules = valid_molecules.copy()
            tmp_molecules = valid_molecules.copy()

        if len(valid_and_unique_molecules) < args.num_ligands_per_pocket and (
            args.filter_by_posebusters or args.filter_by_lipinski
        ):
            k = 0
            while (
                len(valid_and_unique_molecules) < args.num_ligands_per_pocket
                and k <= args.max_sample_iter
            ):
                k += 1
                with torch.no_grad():
<<<<<<< HEAD
                    if not importance_sampling:
                        molecules = model.generate_ligands(
                            pocket_data,
                            num_graphs=batch_size,
                            fix_n_nodes=fix_n_nodes,
                            vary_n_nodes=vary_n_nodes,
                            n_nodes_bias=n_nodes_bias,
                            build_obabel_mol=build_obabel_mol,
                            inner_verbose=False,
                            save_traj=False,
                            ddpm=ddpm,
                            eta_ddim=eta_ddim,
                            relax_mol=relax_mol,
                            max_relax_iter=max_relax_iter,
                            sanitize=sanitize,
                            ground_truth_size=ground_truth_size,
                        )
                    else:
                        molecules = model.generate_ligands(
                            pocket_data,
                            num_graphs=batch_size,
                            fix_n_nodes=fix_n_nodes,
                            vary_n_nodes=vary_n_nodes,
                            n_nodes_bias=n_nodes_bias,
                            build_obabel_mol=build_obabel_mol,
                            inner_verbose=False,
                            save_traj=False,
                            ddpm=ddpm,
                            eta_ddim=eta_ddim,
                            relax_mol=relax_mol,
                            max_relax_iter=max_relax_iter,
                            sanitize=sanitize,
                            importance_sampling=True,
                            tau=0.1,
                            every_importance_t=5,
                            importance_sampling_start=0,
                            importance_sampling_end=200,
                            maximize_score=True,
                            ground_truth_size=ground_truth_size,
                        )
=======
                    molecules = model.generate_ligands(
                        pocket_data,
                        num_graphs=args.batch_size,
                        fix_n_nodes=args.fix_n_nodes,
                        vary_n_nodes=args.vary_n_nodes,
                        n_nodes_bias=args.n_nodes_bias,
                        build_obabel_mol=args.build_obabel_mol,
                        inner_verbose=False,
                        save_traj=False,
                        ddpm=args.ddpm,
                        eta_ddim=args.eta_ddim,
                        relax_mol=args.relax_mol,
                        max_relax_iter=args.max_relax_iter,
                        sanitize=args.sanitize,
                    )
>>>>>>> 52e73bcc
                all_molecules += len(molecules)
                tmp_molecules.extend(molecules)
                valid_molecules = analyze_stability_for_molecules(
                    molecule_list=tmp_molecules,
                    dataset_info=dataset_info,
                    smiles_train=train_smiles,
                    local_rank=0,
                    return_molecules=True,
                    calculate_statistics=False,
                    calculate_distribution_statistics=False,
                    pdb_file=pdb_file,
                    remove_hs=hparams.remove_hs,
                    device="cpu",
                )
                valid_and_unique_molecules = valid_molecules.copy()
                tmp_molecules = valid_molecules.copy()

        if len(valid_and_unique_molecules) == 0:
            print(
                f"Reached {args.max_sample_iter} sampling iterations, but could not find any ligands for pdb file {pdb_file}. Skipping."
            )
            continue
        elif len(valid_and_unique_molecules) < args.num_ligands_per_pocket:
            print(
<<<<<<< HEAD
                f"Reached {max_sample_iter} sampling iterations, but could not find {num_ligands_per_pocket} for pdb file {pdb_file}. Abort."
=======
                f"FYI: Reached {args.max_sample_iter} sampling iterations, but could only find {len(valid_and_unique_molecules)} ligands for pdb file {pdb_file}."
>>>>>>> 52e73bcc
            )

        del pocket_data
        torch.cuda.empty_cache()

        (
            _,
            validity_dict,
            statistics,
            _,
            _,
            valid_molecules,
        ) = analyze_stability_for_molecules(
            molecule_list=tmp_molecules,
            dataset_info=dataset_info,
            smiles_train=train_smiles,
            local_rank=0,
            return_molecules=True,
            calculate_statistics=True,
            calculate_distribution_statistics=False,
            return_stats_per_molecule=False,
            remove_hs=hparams.remove_hs,
            device="cpu",
        )

        if args.filter_by_docking_scores:
            temp_file = tempfile.NamedTemporaryFile(
                suffix=f"{random.randint(0, 100000)}.sdf", delete=False
            )
            temp_path = temp_file.name
            write_sdf_file(temp_path, valid_molecules, extract_mol=True)
            target = ("-").join(
                ligand_name.split("-")[:5]
            )  # get the target, chain and ligand name
            ground_truth_score = load_pickle(args.docking_scores)[
                target
            ]  # get the ground truth docking score of that target
            receptor_file = Path(args.pdbqt_dir, ligand_name.split("_")[0] + ".pdbqt")
            scores, rdmols, valid_ids = calculate_qvina2_score(
                pdb_file,
                receptor_file,
                temp_path,
                args.save_dir,
                return_rdmol=True,
                filtering=True,
            )
            valid_molecules = [
                m for i, m in enumerate(valid_molecules) if i in valid_ids
            ]
            valid_molecules = [
                m for m, s in zip(valid_molecules, scores) if ground_truth_score < s
            ]
            write_sdf_file(sdf_out_file_docked, rdmols)

            temp_file.close()
            os.remove(temp_path)

            if len(valid_molecules) == 0:
                print("No sample found with better docking score. Skipping!")
                continue

        run_time = datetime.now() - start
        print(f"\n Run time={run_time} for {len(valid_molecules)} valid molecules \n")

        statistics_dict["QED"].append(statistics["QED"])
        statistics_dict["SA"].append(statistics["SA"])
        statistics_dict["Lipinski"].append(statistics["Lipinski"])
        statistics_dict["Diversity"].append(statistics["Diversity"])

        if len(valid_molecules) > args.num_ligands_per_pocket:
            valid_molecules = valid_molecules[
                : args.num_ligands_per_pocket
            ]  # we could sort them by QED, SA or whatever

        if args.encode_ligand:
            ligand_data = [
                mol_to_torch_geometric(
                    mol.rdkit_mol,
                    dataset_info.atom_encoder,
                    Chem.MolToSmiles(mol.rdkit_mol),
                    remove_hydrogens=True,
                    cog_proj=True,
                )
                for mol in valid_molecules
            ]
            ligand_data = Batch.from_data_list(ligand_data).to(device)
            with torch.no_grad():
                ligand_embeds = model.encode_ligand(
                    pos=ligand_data.pos,
                    atom_types=ligand_data.x,
                    data_batch=ligand_data.batch,
                    bond_edge_index=ligand_data.edge_index,
                    bond_edge_attr=ligand_data.edge_attr,
                )
            embedding_dict[ligand_name]["sampled"].append(ligand_embeds)

        write_sdf_file(sdf_out_file_raw, valid_molecules, extract_mol=True)
        sdf_files.append(sdf_out_file_raw)

        # pdb_name = str(sdf_out_file_raw).split("/")[-1].split("-")[0]
        # if pdb_dir is not None:
        #     pdbs = [
        #         str(i).split("/")[-1].split(".")[0] for i in pdb_dir.glob("[!.]*.pdb")
        #     ]
        # else:
        #     pdbs = None
        # if pdbs is not None and pdb_name in pdbs:
        #     pdb_file = os.path.join(str(pdb_dir), pdb_name + ".pdb")
        # else:
        #     temp_dir = tempfile.mkdtemp()
        #     protein, _ = get_pdb_components(pdb_name)
        #     pdb_file = write_pdb(temp_dir, protein, pdb_name)

        # PoseBusters
        if not args.filter_by_posebusters and not args.omit_posebusters:
            print("Starting evaluation with PoseBusters...")
            buster = {}
            buster_mol = PoseBusters(config="mol")
            buster_mol_df = buster_mol.bust([sdf_out_file_raw], None, None)
            for metric in buster_mol_df.columns:
                violin_dict[metric].extend(list(buster_mol_df[metric]))
                buster[metric] = buster_mol_df[metric].sum() / len(
                    buster_mol_df[metric]
                )
            buster_dock = PoseBusters(config="dock")
            buster_dock_df = buster_dock.bust([sdf_out_file_raw], None, str(pdb_file))
            for metric in buster_dock_df:
                if metric not in buster:
                    violin_dict[metric].extend(list(buster_dock_df[metric]))
                    buster[metric] = buster_dock_df[metric].sum() / len(
                        buster_dock_df[metric]
                    )
            for k, v in buster.items():
                buster_dict[k].append(v)
            print("Done!")

        if not args.omit_posecheck:
            # PoseCheck
            print("Starting evaluation with PoseCheck...")
            pc = PoseCheck()
            pc.load_protein_from_pdb(str(pdb_file))
            pc.load_ligands_from_sdf(str(sdf_out_file_raw), add_hs=True)
            interactions = pc.calculate_interactions()
            interactions_per_mol, interactions_mean = retrieve_interactions_per_mol(
                interactions
            )
            for k, v in interactions_per_mol.items():
                violin_dict[k].extend(v)
            for k, v in interactions_mean.items():
                posecheck_dict[k].append(v["mean"])
            clashes = pc.calculate_clashes()
            strain_energies = pc.calculate_strain_energy()
            violin_dict["Clashes"].extend(clashes)
            violin_dict["Strain Energies"].extend(strain_energies)
            posecheck_dict["Clashes"].append(np.mean(clashes))
            posecheck_dict["Strain Energies"].append(np.nanmedian(strain_energies))
            print("Done!")

            # try:
            #     shutil.rmtree(temp_dir)
            # except UnboundLocalError:
            #     pass

        # Time the sampling process
        time_per_pocket[str(sdf_file)] = time() - t_pocket_start
        with open(time_file, "w") as f:
            f.write(f"{str(sdf_file)} {time_per_pocket[str(sdf_file)]}")

    with open(Path(args.save_dir, "pocket_times.txt"), "w") as f:
        for k, v in time_per_pocket.items():
            f.write(f"{k} {v}\n")

    times_arr = torch.tensor([x for x in time_per_pocket.values()])
    print(
        f"Time per pocket: {times_arr.mean():.3f} \pm "
        f"{times_arr.std(unbiased=False):.2f}"
    )
    print("Sampling finished.")

    save_pickle(
        statistics_dict,
        os.path.join(args.save_dir, f"{args.mp_index}_statistics_dict.pickle"),
    )
    if not args.filter_by_posebusters and not args.omit_posebusters:
        save_pickle(
            buster_dict,
            os.path.join(args.save_dir, f"{args.mp_index}_posebusters_sampled.pickle"),
        )
    if not args.omit_posebusters and not args.omit_posecheck:
        save_pickle(
            violin_dict,
            os.path.join(args.save_dir, f"{args.mp_index}_violin_dict_sampled.pickle"),
        )
    if not args.omit_posecheck:
        save_pickle(
            posecheck_dict,
            os.path.join(args.save_dir, f"{args.mp_index}_posecheck_sampled.pickle"),
        )

    if args.encode_ligand:
        embedding_dict = {k: v for k, v in embedding_dict.items()}
        torch.save(embedding_dict, embed_out_file)


def get_args():
    # fmt: off
    parser = argparse.ArgumentParser(description='Data generation')
    parser.add_argument('--mp-index', default=0, type=int)
    parser.add_argument("--num-gpus", default=8, type=int)
    parser.add_argument('--model-path', default="/hpfs/userws/cremej01/workspace/logs/aqm_qm7x/x0_t_weighting_dip_mpol/best_mol_stab.ckpt", type=str,
                        help='Path to trained model')
    parser.add_argument("--skip-existing", action="store_true")
    parser.add_argument('--dataset-root', default=None, type=str,
                        help='If not set it will be taken from the model ckpt, otherwise it will overwrite it in the ckpt.')
    parser.add_argument('--save-xyz', default=False, action="store_true",
                        help='Whether or not to store generated molecules in xyz files')
    parser.add_argument('--calculate-energy', default=False, action="store_true",
                        help='Whether or not to calculate xTB energies and forces')
    parser.add_argument('--num-ligands-per-pocket', default=100, type=int,
                            help='How many ligands per pocket to sample. Defaults to 10')
    parser.add_argument("--build-obabel-mol", default=False, action="store_true")
    parser.add_argument('--batch-size', default=100, type=int)
    parser.add_argument('--ddim', default=False, action="store_true",
                        help='If DDIM sampling should be used. Defaults to False')
    parser.add_argument('--eta-ddim', default=1.0, type=float,
                        help='How to scale the std of noise in the reverse posterior. \
                            Can also be used for DDPM to track a deterministic trajectory. \
                            Defaults to 1.0')
    parser.add_argument("--relax-mol", default=False, action="store_true")
    parser.add_argument("--sanitize", default=False, action="store_true")
    parser.add_argument('--max-relax-iter', default=200, type=int,
                            help='How many iteration steps for UFF optimization')
    parser.add_argument('--max-sample-iter', default=20, type=int,
                            help='How many iteration steps for UFF optimization')
    parser.add_argument("--test-dir", type=Path)
    parser.add_argument("--encode-ligand", default=False, action="store_true")
    parser.add_argument(
        "--pdbqt-dir",
        type=Path,
        default=None,
        help="Directory where all full protein pdbqt files are stored. If not available, there will be calculated on the fly.",
    )
    parser.add_argument("--test-list", type=Path, default=None)
    parser.add_argument("--save-dir", type=Path)
    parser.add_argument("--fix-n-nodes", default=False, action="store_true")
    parser.add_argument("--vary-n-nodes", default=False,  action="store_true")
    parser.add_argument("--n-nodes-bias", default=0, type=int)
<<<<<<< HEAD
    parser.add_argument("--ground-truth-size", default=False, action="store_true")
    parser.add_argument("--filter-by-posebusters", default=False, action="store_true")
    parser.add_argument("--importance-sampling", action="store_true", default=False)
=======
    parser.add_argument("--property-guidance", default=False, action="store_true")
    parser.add_argument("--ckpt-property-model", default=None, type=str)
    parser.add_argument("--property-self-guidance", action="store_true")
    parser.add_argument("--guidance-scale", default=1.e-4, type=float)
    parser.add_argument("--filter-by-posebusters", action="store_true")
    parser.add_argument("--filter-by-lipinski", action="store_true")
    parser.add_argument("--filter-by-docking-scores", action="store_true", 
                        help="Samples will be docked directly after generation and filtered versus a ground truth docking score. Only higher score will be kept.")
    parser.add_argument("--docking-scores", type=Path, default=None, 
                        help="If filter-by-docking-score is set to True, you have to provide ground-truth docking scores as a dictionary containing the respective ground truth ligand names and their scores")
    parser.add_argument("--omit-posebusters", default=False, action="store_true")
    parser.add_argument("--omit-posecheck", default=False, action="store_true")
>>>>>>> 52e73bcc

    args = parser.parse_args()
    return args


if __name__ == "__main__":
    args = get_args()
    # Evaluate negative log-likelihood for the test partitions
<<<<<<< HEAD
    evaluate(
        mp_index=args.mp_index,
        num_gpus=args.num_gpus,
        model_path=args.model_path,
        test_dir=args.test_dir,
        pdb_dir=args.pdb_dir,
        test_list=args.test_list,
        skip_existing=args.skip_existing,
        save_dir=args.save_dir,
        fix_n_nodes=args.fix_n_nodes,
        vary_n_nodes=args.vary_n_nodes,
        n_nodes_bias=args.n_nodes_bias,
        batch_size=args.batch_size,
        num_ligands_per_pocket=args.num_ligands_per_pocket,
        build_obabel_mol=args.build_obabel_mol,
        ddpm=not args.ddim,
        eta_ddim=args.eta_ddim,
        relax_mol=args.relax_mol,
        max_relax_iter=args.max_relax_iter,
        sanitize=args.sanitize,
        dataset_root=args.dataset_root,
        encode_ligand=args.encode_ligand,
        filter_by_posebusters=args.filter_by_posebusters,
        max_sample_iter=args.max_sample_iter,
        importance_sampling=args.importance_sampling,
        ground_truth_size=args.ground_truth_size,
    )
=======
    evaluate(args)
>>>>>>> 52e73bcc
<|MERGE_RESOLUTION|>--- conflicted
+++ resolved
@@ -43,42 +43,11 @@
     __setattr__ = dict.__setitem__
     __delattr__ = dict.__delitem__
 
-
-<<<<<<< HEAD
-def evaluate(
-    mp_index,
-    num_gpus,
-    model_path,
-    save_dir,
-    test_dir,
-    pdb_dir,
-    test_list,
-    skip_existing,
-    fix_n_nodes,
-    vary_n_nodes,
-    n_nodes_bias,
-    num_ligands_per_pocket,
-    build_obabel_mol,
-    batch_size,
-    ddpm,
-    eta_ddim,
-    relax_mol,
-    max_relax_iter,
-    sanitize,
-    filter_by_posebusters,
-    max_sample_iter,
-    dataset_root=None,
-    encode_ligand=False,
-    importance_sampling=False,
-    ground_truth_size=False,
-):
-=======
 def create_list_defaultdict():
     return defaultdict(list)
 
 
 def evaluate(args):
->>>>>>> 52e73bcc
     # load hyperparameter
     hparams = torch.load(args.model_path)["hyper_parameters"]
     hparams["select_train_subset"] = False
@@ -233,7 +202,6 @@
             device=device,
             ligand_sdf=sdf_file if not args.encode_ligand else None,
         )
-<<<<<<< HEAD
         
         suppl = Chem.SDMolSupplier(str(sdf_file))
         mol = []
@@ -243,19 +211,9 @@
         mol = mol[0]
         num_nodes_ligand = mol.GetNumAtoms()
         num_nodes_ligand = torch.tensor([num_nodes_ligand] * batch_size).long().to(device)
+        pocket_data.num_nodes_ligand = num_nodes_ligand
         
-        pocket_data.num_nodes_ligand = num_nodes_ligand
-        if encode_ligand:
-=======
-
         if args.encode_ligand:
-            suppl = Chem.SDMolSupplier(str(sdf_file))
-            mol = []
-            for m in suppl:
-                mol.append(m)
-            assert len(mol) == 1
-            mol = mol[0]
->>>>>>> 52e73bcc
             ligand_data = mol_to_torch_geometric(
                 mol,
                 dataset_info.atom_encoder,
@@ -289,50 +247,6 @@
         ):
             k += 1
             with torch.no_grad():
-<<<<<<< HEAD
-                
-                if not importance_sampling:
-                    molecules = model.generate_ligands(
-                        pocket_data,
-                        num_graphs=batch_size,
-                        fix_n_nodes=fix_n_nodes,
-                        vary_n_nodes=vary_n_nodes,
-                        n_nodes_bias=n_nodes_bias,
-                        build_obabel_mol=build_obabel_mol,
-                        inner_verbose=False,
-                        save_traj=False,
-                        ddpm=ddpm,
-                        eta_ddim=eta_ddim,
-                        relax_mol=relax_mol,
-                        max_relax_iter=max_relax_iter,
-                        sanitize=sanitize,
-                        ground_truth_size=ground_truth_size,
-                    )
-                else:
-                    molecules = model.generate_ligands(
-                        pocket_data,
-                        num_graphs=batch_size,
-                        fix_n_nodes=fix_n_nodes,
-                        vary_n_nodes=vary_n_nodes,
-                        n_nodes_bias=n_nodes_bias,
-                        build_obabel_mol=build_obabel_mol,
-                        inner_verbose=False,
-                        save_traj=False,
-                        ddpm=ddpm,
-                        eta_ddim=eta_ddim,
-                        relax_mol=relax_mol,
-                        max_relax_iter=max_relax_iter,
-                        sanitize=sanitize,
-                        importance_sampling=True,
-                        tau=0.1,
-                        every_importance_t=5,
-                        importance_sampling_start=0,
-                        importance_sampling_end=200,
-                        maximize_score=True,
-                        ground_truth_size=ground_truth_size,
-                    )
-                    
-=======
                 molecules = model.generate_ligands(
                     pocket_data,
                     num_graphs=args.batch_size,
@@ -349,8 +263,14 @@
                     relax_mol=args.relax_mol,
                     max_relax_iter=args.max_relax_iter,
                     sanitize=args.sanitize,
+                    importance_sampling=args.importance_sampling, # True
+                    tau=args.tau, # 0.1,
+                    every_importance_t=args.every_importance_t, # 5,
+                    importance_sampling_start=args.importance_sampling_start, # 0,
+                    importance_sampling_end=args.importance_sampling_end, # 200,
+                    maximize_score=True
                 )
->>>>>>> 52e73bcc
+                     
             all_molecules += len(molecules)
             tmp_molecules.extend(molecules)
             valid_molecules = analyze_stability_for_molecules(
@@ -381,64 +301,30 @@
             ):
                 k += 1
                 with torch.no_grad():
-<<<<<<< HEAD
-                    if not importance_sampling:
-                        molecules = model.generate_ligands(
-                            pocket_data,
-                            num_graphs=batch_size,
-                            fix_n_nodes=fix_n_nodes,
-                            vary_n_nodes=vary_n_nodes,
-                            n_nodes_bias=n_nodes_bias,
-                            build_obabel_mol=build_obabel_mol,
-                            inner_verbose=False,
-                            save_traj=False,
-                            ddpm=ddpm,
-                            eta_ddim=eta_ddim,
-                            relax_mol=relax_mol,
-                            max_relax_iter=max_relax_iter,
-                            sanitize=sanitize,
-                            ground_truth_size=ground_truth_size,
-                        )
-                    else:
-                        molecules = model.generate_ligands(
-                            pocket_data,
-                            num_graphs=batch_size,
-                            fix_n_nodes=fix_n_nodes,
-                            vary_n_nodes=vary_n_nodes,
-                            n_nodes_bias=n_nodes_bias,
-                            build_obabel_mol=build_obabel_mol,
-                            inner_verbose=False,
-                            save_traj=False,
-                            ddpm=ddpm,
-                            eta_ddim=eta_ddim,
-                            relax_mol=relax_mol,
-                            max_relax_iter=max_relax_iter,
-                            sanitize=sanitize,
-                            importance_sampling=True,
-                            tau=0.1,
-                            every_importance_t=5,
-                            importance_sampling_start=0,
-                            importance_sampling_end=200,
-                            maximize_score=True,
-                            ground_truth_size=ground_truth_size,
-                        )
-=======
                     molecules = model.generate_ligands(
-                        pocket_data,
-                        num_graphs=args.batch_size,
-                        fix_n_nodes=args.fix_n_nodes,
-                        vary_n_nodes=args.vary_n_nodes,
-                        n_nodes_bias=args.n_nodes_bias,
-                        build_obabel_mol=args.build_obabel_mol,
-                        inner_verbose=False,
-                        save_traj=False,
-                        ddpm=args.ddpm,
-                        eta_ddim=args.eta_ddim,
-                        relax_mol=args.relax_mol,
-                        max_relax_iter=args.max_relax_iter,
-                        sanitize=args.sanitize,
-                    )
->>>>>>> 52e73bcc
+                    pocket_data,
+                    num_graphs=args.batch_size,
+                    fix_n_nodes=args.fix_n_nodes,
+                    vary_n_nodes=args.vary_n_nodes,
+                    n_nodes_bias=args.n_nodes_bias,
+                    property_self_guidance=args.property_self_guidance,
+                    guidance_scale=args.guidance_scale,
+                    build_obabel_mol=args.build_obabel_mol,
+                    inner_verbose=False,
+                    save_traj=False,
+                    ddpm=args.ddpm,
+                    eta_ddim=args.eta_ddim,
+                    relax_mol=args.relax_mol,
+                    max_relax_iter=args.max_relax_iter,
+                    sanitize=args.sanitize,
+                    importance_sampling=args.importance_sampling, # True
+                    tau=args.tau, # 0.1,
+                    every_importance_t=args.every_importance_t, # 5,
+                    importance_sampling_start=args.importance_sampling_start, # 0,
+                    importance_sampling_end=args.importance_sampling_end, # 200,
+                    maximize_score=True
+                )
+                    
                 all_molecules += len(molecules)
                 tmp_molecules.extend(molecules)
                 valid_molecules = analyze_stability_for_molecules(
@@ -463,11 +349,7 @@
             continue
         elif len(valid_and_unique_molecules) < args.num_ligands_per_pocket:
             print(
-<<<<<<< HEAD
-                f"Reached {max_sample_iter} sampling iterations, but could not find {num_ligands_per_pocket} for pdb file {pdb_file}. Abort."
-=======
                 f"FYI: Reached {args.max_sample_iter} sampling iterations, but could only find {len(valid_and_unique_molecules)} ligands for pdb file {pdb_file}."
->>>>>>> 52e73bcc
             )
 
         del pocket_data
@@ -715,24 +597,9 @@
     parser.add_argument("--fix-n-nodes", default=False, action="store_true")
     parser.add_argument("--vary-n-nodes", default=False,  action="store_true")
     parser.add_argument("--n-nodes-bias", default=0, type=int)
-<<<<<<< HEAD
-    parser.add_argument("--ground-truth-size", default=False, action="store_true")
-    parser.add_argument("--filter-by-posebusters", default=False, action="store_true")
-    parser.add_argument("--importance-sampling", action="store_true", default=False)
-=======
-    parser.add_argument("--property-guidance", default=False, action="store_true")
-    parser.add_argument("--ckpt-property-model", default=None, type=str)
-    parser.add_argument("--property-self-guidance", action="store_true")
-    parser.add_argument("--guidance-scale", default=1.e-4, type=float)
     parser.add_argument("--filter-by-posebusters", action="store_true")
-    parser.add_argument("--filter-by-lipinski", action="store_true")
-    parser.add_argument("--filter-by-docking-scores", action="store_true", 
-                        help="Samples will be docked directly after generation and filtered versus a ground truth docking score. Only higher score will be kept.")
-    parser.add_argument("--docking-scores", type=Path, default=None, 
-                        help="If filter-by-docking-score is set to True, you have to provide ground-truth docking scores as a dictionary containing the respective ground truth ligand names and their scores")
-    parser.add_argument("--omit-posebusters", default=False, action="store_true")
-    parser.add_argument("--omit-posecheck", default=False, action="store_true")
->>>>>>> 52e73bcc
+    
+    parser.add_argument("--encode-ligand", default=False, action="store_true")
 
     args = parser.parse_args()
     return args
@@ -740,35 +607,4 @@
 
 if __name__ == "__main__":
     args = get_args()
-    # Evaluate negative log-likelihood for the test partitions
-<<<<<<< HEAD
-    evaluate(
-        mp_index=args.mp_index,
-        num_gpus=args.num_gpus,
-        model_path=args.model_path,
-        test_dir=args.test_dir,
-        pdb_dir=args.pdb_dir,
-        test_list=args.test_list,
-        skip_existing=args.skip_existing,
-        save_dir=args.save_dir,
-        fix_n_nodes=args.fix_n_nodes,
-        vary_n_nodes=args.vary_n_nodes,
-        n_nodes_bias=args.n_nodes_bias,
-        batch_size=args.batch_size,
-        num_ligands_per_pocket=args.num_ligands_per_pocket,
-        build_obabel_mol=args.build_obabel_mol,
-        ddpm=not args.ddim,
-        eta_ddim=args.eta_ddim,
-        relax_mol=args.relax_mol,
-        max_relax_iter=args.max_relax_iter,
-        sanitize=args.sanitize,
-        dataset_root=args.dataset_root,
-        encode_ligand=args.encode_ligand,
-        filter_by_posebusters=args.filter_by_posebusters,
-        max_sample_iter=args.max_sample_iter,
-        importance_sampling=args.importance_sampling,
-        ground_truth_size=args.ground_truth_size,
-    )
-=======
-    evaluate(args)
->>>>>>> 52e73bcc
+    evaluate(args)