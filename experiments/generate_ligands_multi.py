import argparse
import os
import random
import shutil
import tempfile
import time as time_sleep
import warnings
from collections import defaultdict
from datetime import datetime
from pathlib import Path
from time import time

import numpy as np
import torch
from Bio.PDB import PDBParser
from posebusters import PoseBusters
from posecheck.posecheck import PoseCheck
from rdkit import Chem
from torch_geometric.data import Batch

from experiments.data.distributions import DistributionProperty
from experiments.data.ligand.process_pdb import get_pdb_components, write_pdb
from experiments.data.utils import load_pickle, mol_to_torch_geometric, save_pickle
from experiments.docking import calculate_qvina2_score
from experiments.sampling.analyze import analyze_stability_for_molecules
from experiments.utils import (
    prepare_data_and_generate_ligands,
    retrieve_interactions_per_mol,
    split_list,
    write_sdf_file,
)

warnings.filterwarnings(
    "ignore", category=UserWarning, message="TypedStorage is deprecated"
)
warnings.filterwarnings("ignore", category=DeprecationWarning)


class dotdict(dict):
    """dot.notation access to dictionary attributes"""

    __getattr__ = dict.get
    __setattr__ = dict.__setitem__
    __delattr__ = dict.__delitem__


def create_list_defaultdict():
    return defaultdict(list)


def evaluate(args):
    # load hyperparameter
    hparams = torch.load(args.model_path)["hyper_parameters"]
    hparams["select_train_subset"] = False
    hparams["diffusion_pretraining"] = False
    hparams["num_charge_classes"] = 6
    if args.dataset_root is not None:
        hparams["dataset_root"] = args.dataset_root
    hparams = dotdict(hparams)

    hparams.load_ckpt_from_pretrained = None
    hparams.store_intermediate_coords = False
    hparams.load_ckpt = None
    hparams.gpus = 1

    print(f"Loading {hparams.dataset} Datamodule.")
    if hparams.use_adaptive_loader:
        print("Using adaptive dataloader")
        from experiments.data.ligand.ligand_dataset_adaptive import (
            LigandPocketDataModule as DataModule,
        )
    else:
        print("Using non-adaptive dataloader")
        from experiments.data.ligand.ligand_dataset_nonadaptive import (
            LigandPocketDataModule as DataModule,
        )

    datamodule = DataModule(hparams)

    from experiments.data.data_info import GeneralInfos as DataInfos

    dataset_info = DataInfos(datamodule, hparams)
    histogram = os.path.join(hparams.dataset_root, "size_distribution.npy")
    histogram = np.load(histogram).tolist()
    train_smiles = list(datamodule.train_dataset.smiles)

    prop_norm, prop_dist = None, None
    if (
        len(hparams.properties_list) > 0
        and hparams.context_mapping
        and not hparams.use_centroid_context_embed
    ) or (
        hparams.property_training
        and not (
            hparams.regression_property == "sascore"
            or hparams.regression_property == "docking_score"
        )
    ):
        prop_norm = datamodule.compute_mean_mad(hparams.properties_list)
        prop_dist = DistributionProperty(datamodule, hparams.properties_list)
        prop_dist.set_normalizer(prop_norm)

    if hparams.additional_feats:
        from experiments.diffusion_discrete_pocket_addfeats import Trainer

        # from experiments.diffusion_discrete_pocket_addfeats_reduced import Trainer
    else:
        from experiments.diffusion_discrete_pocket import Trainer

    torch.cuda.empty_cache()

    # backward compatibility
    if "use_centroid_context_embed" not in hparams:
        hparams.use_centroid_context_embed = False
    if "use_latent_encoder" not in hparams:
        hparams.use_latent_encoder = False
    if "use_scaffold_latent_embed" not in hparams:
        hparams.use_scaffold_latent_embed = False
    if "flow_matching" not in hparams:
        hparams.flow_matching = False

    device = "cuda"
    model = Trainer.load_from_checkpoint(
        args.model_path,
        dataset_info=dataset_info,
        smiles_list=train_smiles,
        histogram=histogram,
        prop_norm=prop_norm,
        prop_dist=prop_dist,
        load_ckpt_from_pretrained=None,
<<<<<<< HEAD
        # ligand_pocket_interaction=False,
=======
        use_centroid_context_embed=hparams.use_centroid_context_embed,
        use_latent_encoder=hparams.use_latent_encoder,
        use_scaffold_latent_embed=hparams.use_scaffold_latent_embed,
        flow_matching=hparams.flow_matching,
>>>>>>> d3c3fefd
        load_ckpt=None,
        run_evaluation=True,
        strict=False,
    ).to(device)
    model = model.eval()

    device = "cuda" if torch.cuda.is_available() else "cpu"

    args.save_dir.mkdir(exist_ok=args.skip_existing)
    raw_sdf_dir = Path(args.save_dir, "sampled")
    raw_sdf_dir.mkdir(exist_ok=args.skip_existing)
    if args.filter_by_docking_scores:
        docked_sdf_dir = Path(args.save_dir, "docked")
        docked_sdf_dir.mkdir(exist_ok=args.skip_existing)
    times_dir = Path(args.save_dir, "pocket_times")
    times_dir.mkdir(exist_ok=args.skip_existing)

    test_files = list(args.test_dir.glob("[!.]*.sdf"))
    if args.test_list is not None:
        with open(args.test_list, "r") as f:
            test_list = set(f.read().split(","))
        test_files = [x for x in test_files if x.stem in test_list]

    time_per_pocket = {}

    statistics_dict = defaultdict(list)
    buster_dict = defaultdict(list)
    violin_dict = defaultdict(list)
    posecheck_dict = defaultdict(list)

    sdf_files = []
    embedding_dict = None
    if args.encode_ligands:
        embedding_dict = defaultdict(create_list_defaultdict)
        embed_out_file = Path(args.save_dir, f"{args.mp_index}_latent_embeddings.pt")

    if args.build_obabel_mol:
        print(
            "Sampled molecules will be built with OpenBabel (without bond information)!"
        )
    print("\nStarting sampling...\n")

    assert np.sum([len(i) for i in split_list(test_files, args.num_gpus)]) == len(
        test_files
    )

    test_files = split_list(test_files, args.num_gpus)[args.mp_index - 1]

    print(f"Processing {len(test_files)} SDF files on job index {args.mp_index}.")

    for sdf_file in test_files:
        ligand_name = sdf_file.stem

        pdb_name, pocket_id, *suffix = ligand_name.split("_")
        pdb_file = Path(sdf_file.parent, f"{pdb_name}.pdb")
        txt_file = Path(sdf_file.parent, f"{ligand_name}.txt")
        sdf_out_file_raw = Path(raw_sdf_dir, f"{ligand_name}_gen.sdf")
        if args.filter_by_docking_scores:
            sdf_out_file_docked = Path(docked_sdf_dir, f"{ligand_name}_out.sdf")
        time_file = Path(times_dir, f"{ligand_name}.txt")

        t_pocket_start = time()

        with open(txt_file, "r") as f:
            resi_list = f.read().split()

        pdb_struct = PDBParser(QUIET=True).get_structure("", pdb_file)[0]
        if resi_list is not None:
            # define pocket with list of residues
            residues = [
                pdb_struct[x.split(":")[0]][(" ", int(x.split(":")[1]), " ")]
                for x in resi_list
            ]

        all_molecules = 0
        tmp_molecules = []
        valid_and_unique_molecules = []

        start = datetime.now()

        k = 0
        while (
            len(valid_and_unique_molecules) < args.num_ligands_per_pocket_to_sample
            and k <= args.max_sample_iter
        ):
            k += 1
            molecules = prepare_data_and_generate_ligands(
                model,
                residues,
                sdf_file,
                dataset_info,
                hparams=hparams,
                args=args,
                device=device,
                embedding_dict=embedding_dict,
            )

            all_molecules += len(molecules)
            tmp_molecules.extend(molecules)
            valid_molecules = analyze_stability_for_molecules(
                molecule_list=tmp_molecules,
                dataset_info=dataset_info,
                smiles_train=train_smiles,
                local_rank=0,
                return_molecules=True,
                calculate_statistics=False,
                calculate_distribution_statistics=False,
                filter_by_posebusters=args.filter_by_posebusters,
                filter_by_lipinski=args.filter_by_lipinski,
                pdb_file=pdb_file,
                remove_hs=hparams.remove_hs,
                device="cpu",
            )

            valid_and_unique_molecules = valid_molecules.copy()
            tmp_molecules = valid_molecules.copy()

        if len(valid_and_unique_molecules) < args.num_ligands_per_pocket_to_sample and (
            args.filter_by_posebusters or args.filter_by_lipinski
        ):
            k = 0
            while (
                len(valid_and_unique_molecules) < args.num_ligands_per_pocket_to_sample
                and k <= args.max_sample_iter
            ):
                k += 1
                with torch.no_grad():
                    molecules = prepare_data_and_generate_ligands(
                        model,
                        residues,
                        sdf_file,
                        dataset_info,
                        hparams=hparams,
                        args=args,
                        device=device,
                        embedding_dict=embedding_dict,
                    )

                all_molecules += len(molecules)
                tmp_molecules.extend(molecules)
                valid_molecules = analyze_stability_for_molecules(
                    molecule_list=tmp_molecules,
                    dataset_info=dataset_info,
                    smiles_train=train_smiles,
                    local_rank=0,
                    return_molecules=True,
                    calculate_statistics=False,
                    calculate_distribution_statistics=False,
                    pdb_file=pdb_file,
                    remove_hs=hparams.remove_hs,
                    device="cpu",
                )
                valid_and_unique_molecules = valid_molecules.copy()
                tmp_molecules = valid_molecules.copy()

        if len(valid_and_unique_molecules) == 0:
            print(
                f"Reached {args.max_sample_iter} sampling iterations, but could not find any ligands for pdb file {pdb_file}. Skipping."
            )
            continue
        elif len(valid_and_unique_molecules) < args.num_ligands_per_pocket_to_sample:
            print(
                f"FYI: Reached {args.max_sample_iter} sampling iterations, but could only find {len(valid_and_unique_molecules)} ligands for pdb file {pdb_file}."
            )

        run_time = datetime.now() - start
        print(f"\n Run time={run_time} for {len(valid_molecules)} valid molecules \n")

        torch.cuda.empty_cache()

        if args.filter_by_docking_scores:
            temp_file = tempfile.NamedTemporaryFile(
                suffix=f"{random.randint(0, 100000)}.sdf", delete=False
            )
            temp_path = temp_file.name
            write_sdf_file(temp_path, valid_and_unique_molecules, extract_mol=True)
            target = ("-").join(
                ligand_name.split("-")[:5]
            )  # get the target, chain and ligand name
            ground_truth_score = load_pickle(args.docking_scores)[
                target
            ]  # get the ground truth docking score of that target
            receptor_file = Path(args.pdbqt_dir, ligand_name.split("_")[0] + ".pdbqt")
            scores, rdmols, valid_ids = calculate_qvina2_score(
                pdb_file,
                receptor_file,
                temp_path,
                args.save_dir,
                return_rdmol=True,
                filtering=True,
            )
            valid_and_unique_molecules = [
                m for i, m in enumerate(valid_and_unique_molecules) if i in valid_ids
            ]
            valid_and_unique_molecules = [
                m
                for m, s in zip(valid_and_unique_molecules, scores)
                if ground_truth_score < s
            ]
            write_sdf_file(sdf_out_file_docked, rdmols)

            temp_file.close()
            os.remove(temp_path)

            if len(tmp_molecules) == 0:
                print("No sample found with better docking score. Skipping!")
                continue

        (
            _,
            validity_dict,
            statistics,
            _,
            _,
            valid_molecules,
        ) = analyze_stability_for_molecules(
            molecule_list=valid_and_unique_molecules,
            dataset_info=dataset_info,
            smiles_train=train_smiles,
            local_rank=0,
            return_molecules=True,
            calculate_statistics=True,
            return_mean_stats=False,
            return_stats_per_molecule=True,
            calculate_distribution_statistics=False,
            remove_hs=hparams.remove_hs,
            device="cpu",
        )
        if len(valid_molecules) == 0:
            print("No samples found. Skipping!")
            continue

        if len(valid_molecules) > args.num_ligands_per_pocket_to_save:

            if args.filter_by_sascore:
                sorted_indices = np.flip(np.argsort(statistics["SAs"]))
                indices = [
                    i
                    for i in sorted_indices
                    if statistics["SAs"][i] >= args.sascore_threshold
                ][: args.num_ligands_per_pocket_to_save]
                if len(indices) == 0:
                    indices = [i for i in sorted_indices][
                        : args.num_ligands_per_pocket_to_save
                    ]
                valid_molecules = [
                    mol for i, mol in enumerate(valid_molecules) if i in indices
                ]
            else:
                indices = [i for i in range(args.num_ligands_per_pocket_to_save)]
                valid_molecules = valid_molecules[: args.num_ligands_per_pocket_to_save]
        else:
            indices = [i for i in range(len(valid_molecules))]

        for k, v in statistics.items():
            if isinstance(v, list):
                if len(v) >= len(indices):
                    v = [p for i, p in enumerate(v) if i in indices]
                    violin_dict[k].extend(v)
                    statistics_dict[k + "_mean"].append(np.mean(v))
                elif len(v) == 1:
                    statistics_dict[k].append(v[0])
            else:
                statistics_dict[k].append(v)

        if args.encode_ligands:
            ligand_data = [
                mol_to_torch_geometric(
                    mol.rdkit_mol,
                    dataset_info.atom_encoder,
                    Chem.MolToSmiles(mol.rdkit_mol),
                    remove_hydrogens=True,
                    cog_proj=True,
                )
                for mol in valid_molecules
            ]
            ligand_data = Batch.from_data_list(ligand_data).to(device)
            with torch.no_grad():
                ligand_embeds = model.encode_ligand(ligand_data)
            embedding_dict[ligand_name]["sampled"].append(ligand_embeds)

        write_sdf_file(sdf_out_file_raw, valid_molecules, extract_mol=True)
        sdf_files.append(sdf_out_file_raw)

        # PoseBusters
        if not args.filter_by_posebusters and not args.omit_posebusters:
            print("Starting evaluation with PoseBusters...")
            buster = {}
            buster_mol = PoseBusters(config="mol")
            buster_mol_df = buster_mol.bust([sdf_out_file_raw], None, None)
            for metric in buster_mol_df.columns:
                violin_dict[metric].extend(list(buster_mol_df[metric]))
                buster[metric] = buster_mol_df[metric].sum() / len(
                    buster_mol_df[metric]
                )
            buster_dock = PoseBusters(config="dock")
            buster_dock_df = buster_dock.bust([sdf_out_file_raw], None, str(pdb_file))
            for metric in buster_dock_df:
                if metric not in buster:
                    violin_dict[metric].extend(list(buster_dock_df[metric]))
                    buster[metric] = buster_dock_df[metric].sum() / len(
                        buster_dock_df[metric]
                    )
            for k, v in buster.items():
                buster_dict[k].append(v)
            print("Done!")

        if not args.omit_posecheck:
            # PoseCheck
            print("Starting evaluation with PoseCheck...")
            pc = PoseCheck()
            pc.load_protein_from_pdb(str(pdb_file))
            pc.load_ligands_from_sdf(str(sdf_out_file_raw), add_hs=True)
            interactions = pc.calculate_interactions()
            interactions_per_mol, interactions_mean = retrieve_interactions_per_mol(
                interactions
            )
            for k, v in interactions_per_mol.items():
                violin_dict[k].extend(v)
            for k, v in interactions_mean.items():
                posecheck_dict[k].append(v["mean"])
            clashes = pc.calculate_clashes()
            strain_energies = pc.calculate_strain_energy()
            violin_dict["Clashes"].extend(clashes)
            violin_dict["Strain Energies"].extend(strain_energies)
            posecheck_dict["Clashes"].append(np.mean(clashes))
            posecheck_dict["Strain Energies"].append(np.nanmedian(strain_energies))
            print("Done!")

            # try:
            #     shutil.rmtree(temp_dir)
            # except UnboundLocalError:
            #     pass

        # Time the sampling process
        time_per_pocket[str(sdf_file)] = time() - t_pocket_start
        with open(time_file, "w") as f:
            f.write(f"{str(sdf_file)} {time_per_pocket[str(sdf_file)]}")

    with open(Path(args.save_dir, "pocket_times.txt"), "w") as f:
        for k, v in time_per_pocket.items():
            f.write(f"{k} {v}\n")

    times_arr = torch.tensor([x for x in time_per_pocket.values()])
    print(
        f"Time per pocket: {times_arr.mean():.3f} \pm "
        f"{times_arr.std(unbiased=False):.2f}"
    )
    print("Sampling finished.")

    save_pickle(
        statistics_dict,
        os.path.join(args.save_dir, f"{args.mp_index}_statistics_dict.pickle"),
    )
    if not args.filter_by_posebusters and not args.omit_posebusters:
        save_pickle(
            buster_dict,
            os.path.join(args.save_dir, f"{args.mp_index}_posebusters_sampled.pickle"),
        )
    if not args.omit_posebusters and not args.omit_posecheck:
        save_pickle(
            violin_dict,
            os.path.join(args.save_dir, f"{args.mp_index}_violin_dict_sampled.pickle"),
        )
    if not args.omit_posecheck:
        save_pickle(
            posecheck_dict,
            os.path.join(args.save_dir, f"{args.mp_index}_posecheck_sampled.pickle"),
        )

    if args.encode_ligands:
        embedding_dict = {k: v for k, v in embedding_dict.items()}
        torch.save(embedding_dict, embed_out_file)


def get_args():
    # fmt: off
    parser = argparse.ArgumentParser(description='Data generation')
    parser.add_argument('--mp-index', default=0, type=int)
    parser.add_argument("--num-gpus", default=8, type=int)
    parser.add_argument('--model-path', default="/hpfs/userws/cremej01/workspace/logs/aqm_qm7x/x0_t_weighting_dip_mpol/best_mol_stab.ckpt", type=str,
                        help='Path to trained model')
    parser.add_argument("--skip-existing", action="store_true")
    parser.add_argument('--dataset-root', default=None, type=str,
                        help='If not set it will be taken from the model ckpt, otherwise it will overwrite it in the ckpt.')
    parser.add_argument('--save-xyz', default=False, action="store_true",
                        help='Whether or not to store generated molecules in xyz files')
    parser.add_argument('--calculate-energy', default=False, action="store_true",
                        help='Whether or not to calculate xTB energies and forces')
    parser.add_argument('--num-ligands-per-pocket-to-sample', default=100, type=int,
                            help='How many ligands per pocket to sample. Should be higher than num-ligands-per-pocket-to-save if filters, like sascore filtering, are active. Defaults to 100')
    parser.add_argument('--num-ligands-per-pocket-to-save', default=100, type=int,
                            help='How many ligands per pocket to save. Must be <= num-ligands-per-pocket-to-sample. Defaults to 100')
    parser.add_argument("--build-obabel-mol", default=False, action="store_true")
    parser.add_argument('--batch-size', default=100, type=int)
    parser.add_argument('--ddim', default=False, action="store_true",
                        help='If DDIM sampling should be used. Defaults to False')
    parser.add_argument('--eta-ddim', default=1.0, type=float,
                        help='How to scale the std of noise in the reverse posterior. \
                            Can also be used for DDPM to track a deterministic trajectory. \
                            Defaults to 1.0')
    parser.add_argument("--relax-mol", default=False, action="store_true")
    parser.add_argument("--sanitize", default=False, action="store_true")
    parser.add_argument('--max-relax-iter', default=200, type=int,
                            help='How many iteration steps for UFF optimization')
    parser.add_argument('--max-sample-iter', default=20, type=int,
                            help='How many iteration steps for UFF optimization')
    parser.add_argument("--test-dir", type=Path)
    parser.add_argument("--encode-ligands", default=False, action="store_true")
    parser.add_argument(
        "--pdbqt-dir",
        type=Path,
        default=None,
        help="Directory where all full protein pdbqt files are stored. If not available, there will be calculated on the fly.",
    )
    parser.add_argument("--test-list", type=Path, default=None)
    parser.add_argument("--save-dir", type=Path)
    parser.add_argument("--fix-n-nodes", action="store_true")
    parser.add_argument("--vary-n-nodes", action="store_true")
    parser.add_argument("--n-nodes-bias", default=0, type=int)
    parser.add_argument("--property-guidance", default=False, action="store_true")
    parser.add_argument("--ckpt-property-model", default=None, type=str)
    parser.add_argument("--property-self-guidance", default=False, action="store_true")
    parser.add_argument("--property-guidance-complex", default=False, action="store_true")
    parser.add_argument("--guidance-scale", default=1.e-4, type=float)
    parser.add_argument("--filter-by-posebusters", action="store_true")
    parser.add_argument("--filter-by-lipinski", action="store_true")
    parser.add_argument("--filter-by-sascore", action="store_true")
    parser.add_argument("--sascore-threshold", default=0.7, type=float)
    parser.add_argument("--filter-by-docking-scores", action="store_true", 
                        help="Samples will be docked directly after generation and filtered versus a ground truth docking score. Only higher score will be kept.")
    parser.add_argument("--docking-scores", type=Path, default=None, 
                        help="If filter-by-docking-score is set to True, you have to provide ground-truth docking scores as a dictionary containing the respective ground truth ligand names and their scores")
    parser.add_argument("--omit-posebusters", default=False, action="store_true")
    parser.add_argument("--omit-posecheck", default=False, action="store_true")

    # importance sampling
    parser.add_argument("--importance-sampling", default=False, action="store_true")
    parser.add_argument("--tau", default=0.1, type=float)
    parser.add_argument("--every-importance-t", default=5, type=int)
    parser.add_argument("--importance-sampling-start", default=0, type=int)
    parser.add_argument("--importance-sampling-end", default=250, type=int)
    parser.add_argument("--minimize-score", default=False, action="store_true")
    
    parser.add_argument("--docking-guidance", default=False, action="store_true")
    parser.add_argument("--tau1", default=0.5, type=float)
    parser.add_argument("--docking-t-start", default=250, type=int)
    parser.add_argument("--docking-t-end", default=350, type=int)
    args = parser.parse_args()
    return args


if __name__ == "__main__":
    args = get_args()
    evaluate(args)<|MERGE_RESOLUTION|>--- conflicted
+++ resolved
@@ -128,14 +128,10 @@
         prop_norm=prop_norm,
         prop_dist=prop_dist,
         load_ckpt_from_pretrained=None,
-<<<<<<< HEAD
-        # ligand_pocket_interaction=False,
-=======
         use_centroid_context_embed=hparams.use_centroid_context_embed,
         use_latent_encoder=hparams.use_latent_encoder,
         use_scaffold_latent_embed=hparams.use_scaffold_latent_embed,
         flow_matching=hparams.flow_matching,
->>>>>>> d3c3fefd
         load_ckpt=None,
         run_evaluation=True,
         strict=False,
