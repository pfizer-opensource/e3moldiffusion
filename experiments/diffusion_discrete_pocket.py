import logging
import os
import pickle
import sys
from datetime import datetime
from typing import Dict, List, Tuple, Optional

import numpy as np
import pandas as pd
import pytorch_lightning as pl
import torch
import torch.nn.functional as F
from rdkit import Chem
from rdkit.Chem import RDConfig
from torch import Tensor
from torch_geometric.data import Batch
from torch_geometric.utils import dense_to_sparse, sort_edge_index
from torch_scatter import scatter_mean
from tqdm import tqdm

sys.path.append(os.path.join(RDConfig.RDContribDir, "SA_Score"))
import sascorer

from e3moldiffusion.coordsatomsbonds import DenoisingEdgeNetwork
from e3moldiffusion.molfeat import get_bond_feature_dims
from experiments.data.abstract_dataset import AbstractDatasetInfos
from experiments.data.distributions import ConditionalDistributionNodes, prepare_context
from experiments.data.utils import (
    get_fc_edge_index_with_offset,
    write_trajectory_as_xyz,
    write_xyz_file,
    write_xyz_file_from_batch,
)
from experiments.diffusion.categorical import CategoricalDiffusionKernel
from experiments.diffusion.continuous import DiscreteDDPM
from experiments.diffusion.utils import (
    bond_guidance,
    energy_guidance,
    get_joint_edge_attrs,
    initialize_edge_attrs_reverse,
    property_classifier_guidance,
    property_guidance_lig_pocket,
)
from experiments.losses import DiffusionLoss
from experiments.sampling.analyze import analyze_stability_for_molecules
from experiments.sampling.utils import calculate_sascore
from experiments.utils import (
    coalesce_edges,
    concat_ligand_pocket,
    get_molecules,
    load_bond_model,
    load_model_ligand,
    load_property_model,
    remove_mean_pocket,
)
from experiments.xtb_energy import calculate_xtb_energy

logging.getLogger("lightning").setLevel(logging.WARNING)
logging.getLogger("pytorch_lightning.utilities.rank_zero").addHandler(
    logging.NullHandler()
)
logging.getLogger("pytorch_lightning.accelerators.cuda").addHandler(
    logging.NullHandler()
)

BOND_FEATURE_DIMS = get_bond_feature_dims()[0]


class Trainer(pl.LightningModule):
    def __init__(
        self,
        hparams: dict,
        dataset_info: AbstractDatasetInfos,
        smiles_list: list,
        histogram: Dict,
        prop_dist=None,
        prop_norm=None,
    ):
        super().__init__()

        # backward compatability:
        if "joint_property_prediction" not in hparams.keys():
            hparams["joint_property_prediction"] = False
        if "atoms_continuous" not in hparams.keys():
            hparams["atoms_continuous"] = False
        if "bonds_continuous" not in hparams.keys():
            hparams["bonds_continuous"] = False
        if "store_intermediate_coords" not in hparams.keys():
            hparams["store_intermediate_coords"] = False
        if "ligand_pocket_distance_loss" not in hparams.keys():
            hparams["ligand_pocket_distance_loss"] = False
        if "ligand_pocket_hidden_distance" not in hparams.keys():
            hparams["ligand_pocket_hidden_distance"] = False

        self.save_hyperparameters(hparams)

        self.i = 0
        self.validity = 0.0
        self.connected_components = 0.0
        self.qed = 0.0

        self.dataset_info = dataset_info
        self.prop_norm = prop_norm
        self.prop_dist = prop_dist

        atom_types_distribution = dataset_info.atom_types.float()
        if self.hparams.num_bond_classes != 5:
            bond_types_distribution = torch.zeros(
                (self.hparams.num_bond_classes,), dtype=torch.float32
            )
            bond_types_distribution[:5] = dataset_info.edge_types.float()
        else:
            bond_types_distribution = dataset_info.edge_types.float()
        charge_types_distribution = dataset_info.charges_marginals.float()

        self.register_buffer("atoms_prior", atom_types_distribution.clone())
        self.register_buffer("bonds_prior", bond_types_distribution.clone())
        self.register_buffer("charges_prior", charge_types_distribution.clone())

        self.hparams.num_atom_types = dataset_info.input_dims.X
        self.num_charge_classes = dataset_info.input_dims.C
        self.remove_hs = hparams.get("remove_hs")
        if self.remove_hs:
            print("Model without modeling explicit hydrogens")

        self.num_atom_types = self.hparams.num_atom_types
        self.num_atom_features = self.num_atom_types + self.num_charge_classes
        self.num_bond_classes = self.hparams.num_bond_classes

        self.smiles_list = smiles_list

        self.conditional_size_distribution = ConditionalDistributionNodes(histogram)

        if self.hparams.load_ckpt_from_pretrained is not None:
            print("Loading from pre-trained model checkpoint...")

            self.model = load_model_ligand(
                self.hparams.load_ckpt_from_pretrained,
                self.num_atom_features,
                self.num_bond_classes,
                hparams=self.hparams,
            )
            # num_params = len(self.model.state_dict())
            # for i, param in enumerate(self.model.parameters()):
            #     if i < num_params // 2:
            #         param.requires_grad = False
        else:
            self.model = DenoisingEdgeNetwork(
                hn_dim=(hparams["sdim"], hparams["vdim"]),
                num_layers=hparams["num_layers"],
                latent_dim=None,
                use_cross_product=hparams["use_cross_product"],
                num_atom_features=self.num_atom_features,
                num_bond_types=self.num_bond_classes,
                edge_dim=hparams["edim"],
                cutoff_local=hparams["cutoff_local"],
                vector_aggr=hparams["vector_aggr"],
                fully_connected=hparams["fully_connected"],
                local_global_model=hparams["local_global_model"],
                recompute_edge_attributes=True,
                recompute_radius_graph=False,
                edge_mp=hparams["edge_mp"],
                context_mapping=hparams["context_mapping"],
                num_context_features=hparams["num_context_features"],
                coords_param=hparams["continuous_param"],
                use_pos_norm=hparams["use_pos_norm"],
<<<<<<< HEAD
=======
                # ligand_pocket_interaction=False, #hparams["ligand_pocket_interaction"],  # to test old model
>>>>>>> 663a1783
                ligand_pocket_interaction=hparams["ligand_pocket_interaction"],
                store_intermediate_coords=hparams["store_intermediate_coords"],
                distance_ligand_pocket=hparams["ligand_pocket_hidden_distance"],
                bond_prediction=hparams["bond_prediction"],
                property_prediction=hparams["property_prediction"],
                joint_property_prediction=hparams["joint_property_prediction"],
            )

        self.sde_pos = DiscreteDDPM(
            beta_min=hparams["beta_min"],
            beta_max=hparams["beta_max"],
            N=hparams["timesteps"],
            scaled_reverse_posterior_sigma=True,
            schedule=self.hparams.noise_scheduler,
            nu=2.5,
            enforce_zero_terminal_snr=False,
            T=self.hparams.timesteps,
            param=self.hparams.continuous_param,
        )
        self.sde_atom_charge = DiscreteDDPM(
            beta_min=hparams["beta_min"],
            beta_max=hparams["beta_max"],
            N=hparams["timesteps"],
            scaled_reverse_posterior_sigma=True,
            schedule=self.hparams.noise_scheduler,
            nu=1,
            enforce_zero_terminal_snr=False,
        )
        self.sde_bonds = DiscreteDDPM(
            beta_min=hparams["beta_min"],
            beta_max=hparams["beta_max"],
            N=hparams["timesteps"],
            scaled_reverse_posterior_sigma=True,
            schedule=self.hparams.noise_scheduler,
            nu=1.5,
            enforce_zero_terminal_snr=False,
        )

        if not self.hparams.atoms_continuous:
            self.cat_atoms = CategoricalDiffusionKernel(
                terminal_distribution=atom_types_distribution,
                alphas=self.sde_atom_charge.alphas.clone(),
                num_atom_types=self.num_atom_types,
                num_bond_types=self.num_bond_classes,
                num_charge_types=self.num_charge_classes,
            )
            self.cat_charges = CategoricalDiffusionKernel(
                terminal_distribution=charge_types_distribution,
                alphas=self.sde_atom_charge.alphas.clone(),
                num_atom_types=self.num_atom_types,
                num_bond_types=self.num_bond_classes,
                num_charge_types=self.num_charge_classes,
            )

        if not self.hparams.bonds_continuous:
            self.cat_bonds = CategoricalDiffusionKernel(
                terminal_distribution=bond_types_distribution,
                alphas=self.sde_bonds.alphas.clone(),
                num_atom_types=self.num_atom_types,
                num_bond_types=self.num_bond_classes,
                num_charge_types=self.num_charge_classes,
            )

        self.diffusion_loss = DiffusionLoss(
            modalities=["coords", "atoms", "charges", "bonds"],
            param=["data", "data", "data", "data"],
        )

        if self.hparams.bond_model_guidance:
            print("Using bond model guidance...")
            self.bond_model = load_bond_model(
                self.hparams.ckpt_bond_model, dataset_info
            )
            for param in self.bond_model.parameters():
                param.requires_grad = False
            self.bond_model.eval()

        if self.hparams.ligand_pocket_distance_loss:
            self.dist_loss = torch.nn.HuberLoss(reduction="none", delta=1.0)
        else:
            self.dist_loss = None

    def training_step(self, batch, batch_idx):
        return self.step_fnc(batch=batch, batch_idx=batch_idx, stage="train")

    def validation_step(self, batch, batch_idx):
        return self.step_fnc(batch=batch, batch_idx=batch_idx, stage="val")

    def test_step(self, batch, batch_idx):
        # return self.step_fnc(batch=batch, batch_idx=batch_idx, stage="test")
        pass

    def on_test_epoch_end(self):
        if self.hparams.use_ligand_dataset_sizes:
            print("Running test sampling. Ligand sizes are taken from the data.")
        else:
            print("Running test sampling. Ligand sizes are sampled.")
        results_dict, generated_smiles, valid_molecules = self.run_evaluation(
            step=0,
            dataset_info=self.dataset_info,
            verbose=True,
            inner_verbose=True,
            eta_ddim=1.0,
            ddpm=True,
            every_k_step=1,
            device="cpu",
            run_test_eval=True,
            use_ligand_dataset_sizes=self.hparams.use_ligand_dataset_sizes,
            build_obabel_mol=self.hparams.build_obabel_mol,
            save_dir=self.hparams.test_save_dir,
            save_traj=self.hparams.save_traj,
            return_molecules=True,
        )
        atom_decoder = valid_molecules[0].dataset_info.atom_decoder

        energies = []
        forces_norms = []
        if self.hparams.calculate_energy and not self.hparams.remove_hs:
            for i in range(len(valid_molecules)):
                atom_types = [
                    atom_decoder[int(a)] for a in valid_molecules[i].atom_types
                ]
                try:
                    e, f = calculate_xtb_energy(
                        valid_molecules[i].positions, atom_types
                    )
                except:
                    continue
                valid_molecules[i].energy = e
                valid_molecules[i].forces_norm = f
                energies.append(e)
                forces_norms.append(f)

        if self.hparams.save_xyz:
            context = []
            for i in range(len(valid_molecules)):
                types = [atom_decoder[int(a)] for a in valid_molecules[i].atom_types]
                write_xyz_file(
                    valid_molecules[i].positions,
                    types,
                    os.path.join(self.hparams.test_save_dir, f"mol_{i}.xyz"),
                )
                types_joint = [
                    atom_decoder[int(a)]
                    for a in torch.cat(
                        [
                            valid_molecules[i].atom_types,
                            valid_molecules[i].atom_types_pocket,
                        ],
                        dim=0,
                    )
                ]
                write_xyz_file(
                    torch.cat(
                        [
                            valid_molecules[i].positions,
                            valid_molecules[i].positions_pocket,
                        ],
                        dim=0,
                    ),
                    types_joint,
                    os.path.join(self.hparams.test_save_dir, f"ligand_pocket_{i}.xyz"),
                )
                if self.prop_dist is not None:
                    tmp = []
                    for j, key in enumerate(self.hparams.properties_list):
                        mean, mad = (
                            self.prop_dist.normalizer[key]["mean"],
                            self.prop_dist.normalizer[key]["mad"],
                        )
                        prop = valid_molecules[i].context[j] * mad + mean
                        tmp.append(float(prop))
                    context.append(tmp)

        if self.prop_dist is not None and self.hparams.save_xyz:
            with open(
                os.path.join(self.hparams.test_save_dir, "context.pickle"), "wb"
            ) as f:
                pickle.dump(context, f)
        if self.hparams.calculate_energy and not self.hparams.remove_hs:
            with open(
                os.path.join(self.hparams.test_save_dir, "energies.pickle"), "wb"
            ) as f:
                pickle.dump(energies, f)
            with open(
                os.path.join(self.hparams.test_save_dir, "forces_norms.pickle"), "wb"
            ) as f:
                pickle.dump(forces_norms, f)
        with open(
            os.path.join(self.hparams.test_save_dir, "generated_smiles.pickle"), "wb"
        ) as f:
            pickle.dump(generated_smiles, f)
        with open(
            os.path.join(self.hparams.test_save_dir, "valid_molecules.pickle"), "wb"
        ) as f:
            pickle.dump(valid_molecules, f)

    def on_validation_epoch_end(self):
        if (self.current_epoch + 1) % self.hparams.test_interval == 0:
            if self.local_rank == 0:
                print(f"Running evaluation in epoch {self.current_epoch + 1}")
            final_res = self.run_evaluation(
                step=self.i,
                dataset_info=self.dataset_info,
                verbose=True,
                inner_verbose=False,
                eta_ddim=1.0,
                ddpm=True,
                every_k_step=1,
                device="cuda",
            )
            self.i += 1
            self.log(
                name="val/validity",
                value=final_res.validity[0],
                on_epoch=True,
                sync_dist=True,
            )
            self.log(
                name="val/uniqueness",
                value=final_res.uniqueness[0],
                on_epoch=True,
                sync_dist=True,
            )
            self.log(
                name="val/novelty",
                value=final_res.novelty[0],
                on_epoch=True,
                sync_dist=True,
            )

    def _log(
        self,
        loss,
        coords_loss,
        atoms_loss,
        charges_loss,
        bonds_loss,
        sa_loss,
        docking_loss,
        dloss,
        batch_size,
        stage,
    ):
        self.log(
            f"{stage}/loss",
            loss,
            on_step=True,
            batch_size=batch_size,
            prog_bar=False,
            sync_dist=self.hparams.gpus > 1 and stage == "val",
        )

        self.log(
            f"{stage}/coords_loss",
            coords_loss,
            on_step=True,
            batch_size=batch_size,
            prog_bar=(stage == "train"),
            sync_dist=self.hparams.gpus > 1 and stage == "val",
        )

        self.log(
            f"{stage}/atoms_loss",
            atoms_loss,
            on_step=True,
            batch_size=batch_size,
            prog_bar=(stage == "train"),
            sync_dist=self.hparams.gpus > 1 and stage == "val",
        )

        self.log(
            f"{stage}/charges_loss",
            charges_loss,
            on_step=True,
            batch_size=batch_size,
            prog_bar=(stage == "train"),
            sync_dist=self.hparams.gpus > 1 and stage == "val",
        )

        self.log(
            f"{stage}/bonds_loss",
            bonds_loss,
            on_step=True,
            batch_size=batch_size,
            prog_bar=(stage == "train"),
            sync_dist=self.hparams.gpus > 1 and stage == "val",
        )
<<<<<<< HEAD

        if properties_loss is not None:
=======
        
        if sa_loss is not None:
>>>>>>> 663a1783
            self.log(
                f"{stage}/sa_loss",
                sa_loss,
                on_step=True,
                batch_size=batch_size,
                prog_bar=(stage == "train"),
                sync_dist=self.hparams.gpus > 1 and stage == "val",
            )
            
        if docking_loss is not None:
            self.log(
                f"{stage}/docking_loss",
                docking_loss,
                on_step=True,
                batch_size=batch_size,
                prog_bar=(stage == "train"),
                sync_dist=self.hparams.gpus > 1 and stage == "val",
            )

        if dloss is not None:
            self.log(
                f"{stage}/d_loss",
                dloss,
                on_step=True,
                batch_size=batch_size,
                prog_bar=(stage == "train"),
                sync_dist=self.hparams.gpus > 1 and stage == "val",
            )

    def step_fnc(self, batch, batch_idx, stage: str):
        batch.batch = batch.pos_batch
        batch_size = int(batch.batch.max()) + 1

        t = torch.randint(
            low=1,
            high=self.hparams.timesteps + 1,
            size=(batch_size,),
            dtype=torch.long,
            device=batch.x.device,
        )
        if self.hparams.loss_weighting == "snr_s_t":
            weights = self.sde_atom_charge.snr_s_t_weighting(
                s=t - 1, t=t, device=self.device, clamp_min=0.05, clamp_max=1.5
            )
        elif self.hparams.loss_weighting == "snr_t":
            weights = self.sde_atom_charge.snr_t_weighting(
                t=t,
                device=self.device,
                clamp_min=0.05,
                clamp_max=1.5,
            )
        elif self.hparams.loss_weighting == "exp_t":
            weights = self.sde_atom_charge.exp_t_weighting(t=t, device=self.device)
        elif self.hparams.loss_weighting == "exp_t_half":
            weights = self.sde_atom_charge.exp_t_half_weighting(t=t, device=self.device)
        elif self.hparams.loss_weighting == "uniform":
            weights = None

        molsize_weights = (
            batch.batch.bincount()
            if self.hparams.molsize_loss_weighting and stage == "train"
            else None
        )

        if self.hparams.context_mapping:
            context = prepare_context(
                self.hparams["properties_list"],
                self.prop_norm,
                batch,
                self.hparams.dataset,
            )
            batch.context = context

        out_dict = self(batch=batch, t=t)

        true_data = {
            "coords": (
                out_dict["coords_true"]
                if self.hparams.continuous_param == "data"
                else out_dict["coords_noise_true"]
            ),
            "atoms": out_dict["atoms_true"],
            "charges": out_dict["charges_true"],
            "bonds": out_dict["bonds_true"],
<<<<<<< HEAD
            "properties": (
                out_dict["properties_true"]
                if self.hparams.joint_property_prediction
                else None
            ),
=======
            #"properties": out_dict["properties_true"]
            #if False # self.hparams.joint_property_prediction
            #else None,
            "properties": None,
>>>>>>> 663a1783
        }

        coords_pred = out_dict["coords_pred"]
        atoms_pred = out_dict["atoms_pred"]
        atoms_pred, charges_pred = atoms_pred.split(
            [self.num_atom_types, self.num_charge_classes], dim=-1
        )
        edges_pred = out_dict["bonds_pred"]
        #prop_pred = (
        #    out_dict["property_pred"].squeeze()
        #    if self.hparams.joint_property_prediction
        #    else None
        #)

        pred_data = {
            "coords": coords_pred,
            "atoms": atoms_pred,
            "charges": charges_pred,
            "bonds": edges_pred,
            # "properties": prop_pred,
            "properties": None,
        }

        loss = self.diffusion_loss(
            true_data=true_data,
            pred_data=pred_data,
            batch=batch.pos_batch,
            bond_aggregation_index=out_dict["bond_aggregation_index"],
            intermediate_coords=self.hparams.store_intermediate_coords
            and self.training,
            weights=weights,
            molsize_weights=molsize_weights,
            regression_property=self.hparams.regression_property,
        )

        final_loss = (
            self.hparams.lc_coords * loss["coords"]
            + self.hparams.lc_atoms * loss["atoms"]
            + self.hparams.lc_bonds * loss["bonds"]
            + self.hparams.lc_charges * loss["charges"]
            # + self.hparams.lc_properties * loss["properties"]
        )
        
        sa_true, docking_true = out_dict["properties_true"]
        sa_pred, docking_pred = out_dict["property_pred"]
        sa_pred, docking_pred = sa_pred.squeeze(dim=1), docking_pred.squeeze(dim=1)
        # sa
        docking_loss = F.mse_loss(input=docking_pred, target=docking_true, reduction="none")
        docking_loss = torch.mean(weights * docking_loss)
        sa_loss = F.binary_cross_entropy_with_logits(input=sa_pred, target=sa_true, reduction="none")
        sa_loss = torch.mean(weights * sa_loss)
        
        final_loss = final_loss + sa_loss + docking_loss
        
        if self.hparams.ligand_pocket_distance_loss:
            coords_pocket = out_dict["distance_loss_data"]["pos_centered_pocket"]
            ligand_i, pocket_j = out_dict["distance_loss_data"]["edge_index_cross"]
            dloss_true = (
                (out_dict["coords_true"][ligand_i] - coords_pocket[pocket_j])
                .pow(2)
                .sum(-1)
                .sqrt()
            )
            dloss_pred = (
                (out_dict["coords_pred"][ligand_i] - coords_pocket[pocket_j])
                .pow(2)
                .sum(-1)
                .sqrt()
            )
            # geometry loss
            dloss = self.dist_loss(dloss_true, dloss_pred).mean()
            if self.hparams.ligand_pocket_hidden_distance:
                d_hidden = out_dict["dist_pred"]
                # latent loss
                dloss1 = self.dist_loss(dloss_true, d_hidden).mean()
                # consistency loss between geometry and latent
                dloss2 = self.dist_loss(dloss_pred, d_hidden).mean()
                dloss = dloss + dloss1 + dloss2
            final_loss = final_loss + 1.0 * dloss
        else:
            dloss = None

        if torch.any(final_loss.isnan()):
            final_loss = final_loss[~final_loss.isnan()]
            print(f"Detected NaNs. Terminating training at epoch {self.current_epoch}")
            exit()

        self._log(
            final_loss,
            loss["coords"],
            loss["atoms"],
            loss["charges"],
            loss["bonds"],
            sa_loss,
            docking_loss,
            dloss,
            batch_size,
            stage,
        )

        return final_loss

    def forward(self, batch: Batch, t: Tensor):
        atom_types: Tensor = batch.x
        atom_types_pocket: Tensor = batch.x_pocket
        pos: Tensor = batch.pos
        pos_pocket: Tensor = batch.pos_pocket
        charges: Tensor = batch.charges
        data_batch: Tensor = batch.batch
        data_batch_pocket: Tensor = batch.pos_pocket_batch
        bond_edge_index = batch.edge_index
        bond_edge_attr = batch.edge_attr
        context = batch.context if self.hparams.context_mapping else None
        bond_edge_index, bond_edge_attr = sort_edge_index(
            edge_index=bond_edge_index, edge_attr=bond_edge_attr, sort_by_row=False
        )

        # TIME EMBEDDING
        temb = t.float() / self.hparams.timesteps
        temb = temb.clamp(min=self.hparams.eps_min)
        temb = temb.unsqueeze(dim=1)

        pocket_noise = torch.randn_like(pos_pocket) * self.hparams.pocket_noise_std
        pos_pocket = pos_pocket + pocket_noise

        pos_centered, pos_centered_pocket = remove_mean_pocket(
            pos, pos_pocket, data_batch, data_batch_pocket
        )

        # SAMPLING
        noise_coords_true, pos_perturbed = self.sde_pos.sample_pos(
            t,
            pos_centered,
            data_batch,
            remove_mean=False,
        )

        if not self.hparams.atoms_continuous:
            atom_types, atom_types_perturbed = self.cat_atoms.sample_categorical(
                t,
                atom_types,
                data_batch,
                self.dataset_info,
                num_classes=self.num_atom_types,
                type="atoms",
            )
            charges, charges_perturbed = self.cat_charges.sample_categorical(
                t,
                charges,
                data_batch,
                self.dataset_info,
                num_classes=self.num_charge_classes,
                type="charges",
            )
        else:
            atom_types = F.one_hot(atom_types, num_classes=self.num_atom_types).float()
            if self.hparams.continuous_param == "noise":
                atom_types = 0.25 * atom_types

            # sample noise for OHEs in {0, 1}^NUM_CLASSES
            noise_atom_types = torch.randn_like(atom_types)
            mean_ohes, std_ohes = self.sde_atom_charge.marginal_prob(
                x=atom_types, t=t[data_batch]
            )
            # perturb OHEs
            atom_types_perturbed = mean_ohes + std_ohes * noise_atom_types

            # Charges
            charges = self.dataset_info.one_hot_charges(charges).float()
            # sample noise for OHEs in {0, 1}^NUM_CLASSES
            noise_charges = torch.randn_like(charges)
            mean_ohes, std_ohes = self.sde_atom_charge.marginal_prob(
                x=charges, t=t[data_batch]
            )
            # perturb OHEs
            charges_perturbed = mean_ohes + std_ohes * noise_charges

        atom_types_pocket = F.one_hot(
            atom_types_pocket.squeeze().long(), num_classes=self.num_atom_types
        ).float()
        charges_pocket = torch.zeros(
            pos_pocket.shape[0], charges_perturbed.shape[1], dtype=torch.float32
        ).to(self.device)

        # EDGES
        # Fully-connected ligand
        edge_index_global_lig = (
            torch.eq(data_batch.unsqueeze(0), data_batch.unsqueeze(-1))
            .int()
            .fill_diagonal_(0)
        )
        edge_index_global_lig, _ = dense_to_sparse(edge_index_global_lig)
        edge_index_global_lig = sort_edge_index(
            edge_index_global_lig, sort_by_row=False
        )
        edge_index_global_lig, edge_attr_global_lig = coalesce_edges(
            edge_index=edge_index_global_lig,
            bond_edge_index=bond_edge_index,
            bond_edge_attr=bond_edge_attr,
            n=data_batch.size(0),
        )
        edge_index_global_lig, edge_attr_global_lig = sort_edge_index(
            edge_index=edge_index_global_lig,
            edge_attr=edge_attr_global_lig,
            sort_by_row=False,
        )

        if self.hparams.bonds_continuous:
            n = len(pos)
            # create block diagonal matrix
            dense_edge = torch.zeros(n, n, device=self.device, dtype=torch.long)
            # populate entries with integer features
            dense_edge[edge_index_global_lig[0, :], edge_index_global_lig[1, :]] = (
                edge_attr_global_lig
            )
            dense_edge_ohe = (
                F.one_hot(dense_edge.view(-1, 1), num_classes=BOND_FEATURE_DIMS + 1)
                .view(n, n, -1)
                .float()
            )

            assert (
                torch.norm(dense_edge_ohe - dense_edge_ohe.permute(1, 0, 2)).item()
                == 0.0
            )

            # create symmetric noise for edge-attributes
            noise_edges = torch.randn_like(dense_edge_ohe)
            noise_edges = 0.5 * (noise_edges + noise_edges.permute(1, 0, 2))
            assert torch.norm(noise_edges - noise_edges.permute(1, 0, 2)).item() == 0.0

            signal = self.sde_bonds.sqrt_alphas_cumprod[t]
            std = self.sde_bonds.sqrt_1m_alphas_cumprod[t]

            signal_b = signal[data_batch].unsqueeze(-1).unsqueeze(-1)
            std_b = std[data_batch].unsqueeze(-1).unsqueeze(-1)
            dense_edge_ohe_perturbed = dense_edge_ohe * signal_b + noise_edges * std_b

            # retrieve as edge-attributes in PyG Format
            edge_attr_global_perturbed_lig = dense_edge_ohe_perturbed[
                edge_index_global_lig[0, :], edge_index_global_lig[1, :], :
            ]
            edge_attr_global_noise = noise_edges[
                edge_index_global_lig[0, :], edge_index_global_lig[1, :], :
            ]
        else:
            edge_attr_global_perturbed_lig = (
                self.cat_bonds.sample_edges_categorical(
                    t,
                    edge_index_global_lig,
                    edge_attr_global_lig,
                    data_batch,
                    return_one_hot=True,
                )
                if not self.hparams.bond_prediction
                else None
            )
        (
            edge_index_global,
            edge_attr_global_perturbed,
            batch_edge_global,
            edge_mask,
            edge_mask_pocket,
        ) = get_joint_edge_attrs(
            pos_perturbed,
            pos_centered_pocket,
            data_batch,
            data_batch_pocket,
            edge_attr_global_perturbed_lig,
            self.num_bond_classes,
            self.device,
        )
        # Concatenate Ligand-Pocket
        (
            pos_perturbed,
            atom_types_perturbed,
            charges_perturbed,
            batch_full,
            pocket_mask,
        ) = concat_ligand_pocket(
            pos_perturbed,
            pos_centered_pocket,
            atom_types_perturbed,
            atom_types_pocket,
            charges_perturbed,
            charges_pocket,
            data_batch,
            data_batch_pocket,
            sorting=False,
        )

        # Concatenate all node features
        atom_feats_in_perturbed = torch.cat(
            [atom_types_perturbed, charges_perturbed], dim=-1
        )

        out = self.model(
            x=atom_feats_in_perturbed,
            t=temb,
            pos=pos_perturbed,
            edge_index_local=None,
            edge_index_global=edge_index_global,
            edge_index_global_lig=edge_index_global_lig,
            edge_attr_global=(
                edge_attr_global_perturbed if not self.hparams.bond_prediction else None
            ),
            batch=batch_full,
            batch_edge_global=batch_edge_global,
            context=context,
            pocket_mask=pocket_mask.unsqueeze(1),
            edge_mask=edge_mask,
            edge_mask_pocket=edge_mask_pocket,
            batch_lig=data_batch,
            ca_mask=batch.pocket_ca_mask,
            batch_pocket=batch.pos_pocket_batch,
        )

        # Ground truth masking
        out["coords_true"] = pos_centered
        out["coords_noise_true"] = noise_coords_true
        if self.hparams.atoms_continuous:
            out["atoms_noise_true"] = noise_atom_types
            out["charges_noise_true"] = noise_charges
        out["atoms_true"] = atom_types.argmax(dim=-1)
        out["bonds_true"] = edge_attr_global_lig
        out["charges_true"] = charges.argmax(dim=-1)
        out["bond_aggregation_index"] = edge_index_global_lig[1]

        if self.hparams.joint_property_prediction:
            #if self.hparams.regression_property == "sascore":
            label0 = (
                torch.tensor([calculate_sascore(mol) for mol in batch.mol])
                .to(self.device)
                .float()
            )
            #elif self.hparams.regression_property == "docking_score":
            label1 = batch.docking_scores.float()
            out["properties_true"] = (label0, label1)
        if self.hparams.bonds_continuous:
            out["bonds_noise_true"] = edge_attr_global_noise

        if self.hparams.ligand_pocket_distance_loss:
            # Protein Pocket Coords for Distance Loss computation
            # Only select subset based on C-alpha representatives
            data_batch_pocket = data_batch_pocket[batch.pocket_ca_mask]
            # create cross indices between ligand and c-alpha
            adj_cross = (data_batch[:, None] == data_batch_pocket[None, :]).nonzero().T
            out["distance_loss_data"] = {
                "pos_centered_pocket": pos_centered_pocket[batch.pocket_ca_mask],
                "edge_index_cross": adj_cross,
            }

        return out

    @torch.no_grad()
    def run_evaluation(
        self,
        step: int,
        dataset_info,
        save_dir: str = None,
        return_molecules: bool = False,
        verbose: bool = False,
        inner_verbose=False,
        save_traj=False,
        ddpm: bool = True,
        eta_ddim: float = 1.0,
        every_k_step: int = 1,
        use_ligand_dataset_sizes: bool = False,
        build_obabel_mol: bool = False,
        run_test_eval: bool = False,
        guidance_scale: float = 1.0e-4,
        property_guidance: bool = False,
        ckpt_property_model: str = None,
        n_nodes_bias: int = 0,
        device: str = "cpu",
    ):
        """
        Runs the evaluation on the entire validation dataloader. Generates 1 ligand in 1 receptor structure
        """

        dataloader = (
            self.trainer.datamodule.val_dataloader()
            if not run_test_eval
            else self.trainer.datamodule.test_dataloader()
        )
        molecule_list = []
        start = datetime.now()
        for i, pocket_data in enumerate(dataloader):
            num_graphs = len(pocket_data.batch.bincount())
            if use_ligand_dataset_sizes:
                num_nodes_lig = pocket_data.batch.bincount().to(self.device)
            else:
                num_nodes_lig = self.conditional_size_distribution.sample_conditional(
                    n1=None, n2=pocket_data.pos_pocket_batch.bincount()
                ).to(self.device)
                num_nodes_lig += n_nodes_bias
            molecules = self.reverse_sampling(
                num_graphs=num_graphs,
                num_nodes_lig=num_nodes_lig,
                pocket_data=pocket_data,
                verbose=inner_verbose,
                save_traj=save_traj,
                ddpm=ddpm,
                eta_ddim=eta_ddim,
                every_k_step=every_k_step,
                guidance_scale=guidance_scale,
                property_guidance=property_guidance,
                ckpt_property_model=ckpt_property_model,
                save_dir=save_dir,
                build_obabel_mol=build_obabel_mol,
                iteration=i,
            )
            molecule_list.extend(molecules)
        (
            stability_dict,
            validity_dict,
            statistics_dict,
            all_generated_smiles,
            stable_molecules,
            valid_molecules,
        ) = analyze_stability_for_molecules(
            molecule_list=molecule_list,
            dataset_info=dataset_info,
            smiles_train=self.smiles_list,
            local_rank=self.local_rank,
            return_molecules=return_molecules,
            remove_hs=self.hparams.remove_hs,
            device=device,
        )

        if not run_test_eval:
            save_cond = (
                self.validity < validity_dict["validity"]
                and self.connected_components <= statistics_dict["connected_components"]
            )
        else:
            save_cond = False
        if save_cond:
            self.validity = validity_dict["validity"]
            self.connected_components = statistics_dict["connected_components"]
            save_path = os.path.join(self.hparams.save_dir, "best_valid.ckpt")
            self.trainer.save_checkpoint(save_path)

        run_time = datetime.now() - start
        if verbose:
            if self.local_rank == 0:
                print(f"Run time={run_time}")
        total_res = dict(stability_dict)
        total_res.update(validity_dict)
        total_res.update(statistics_dict)
        if self.local_rank == 0:
            print(total_res)
        total_res = pd.DataFrame.from_dict([total_res])
        if self.local_rank == 0:
            print(total_res)

        total_res["step"] = str(step)
        total_res["epoch"] = str(self.current_epoch)
        total_res["run_time"] = str(run_time)
        try:
            if save_dir is None:
                save_dir = os.path.join(
                    self.hparams.save_dir,
                    "run" + str(self.hparams.id),
                    "evaluation.csv",
                )
                print(f"Saving evaluation csv file to {save_dir}")
            else:
                save_dir = os.path.join(save_dir, "evaluation.csv")
            if self.local_rank == 0:
                with open(save_dir, "a") as f:
                    total_res.to_csv(f, header=True)
        except Exception as e:
            print(e)
            pass

        if return_molecules:
            return total_res, all_generated_smiles, valid_molecules
        else:
            return total_res

    @torch.no_grad()
    def generate_ligands(
        self,
        pocket_data,
        num_graphs,
        inner_verbose,
        save_traj,
        ddpm,
        eta_ddim,
        relax_mol=False,
        max_relax_iter=200,
        sanitize=True,
        every_k_step=1,
        fix_n_nodes=False,
        vary_n_nodes=False,
        n_nodes_bias=0,
        property_guidance=None,
        ckpt_property_model=None,
        property_guidance_complex=False,
        property_self_guidance=False,
        guidance_scale=None,
        build_obabel_mol=False,
        save_dir=None,
        importance_sampling=False,
        tau=0.1,
        importance_sampling_start=0,
        importance_sampling_end=200,
        every_importance_t=5,
        maximize_score=True,
        with_docking: bool = False,
        tau1: float = 1.0,
        docking_guidance: bool = False,
        docking_t_start: int = 400,
        docking_t_end: int = 500,
    ):
        if fix_n_nodes:
            num_nodes_lig = pocket_data.batch.bincount().to(self.device)
            if vary_n_nodes:
                num_nodes_lig += torch.randint(
                    low=0, high=n_nodes_bias, size=num_nodes_lig.size()
                ).to(self.device)
            else:
                num_nodes_lig += n_nodes_bias
        else:
            try:
                pocket_size = pocket_data.pos_pocket_batch.bincount()[0].unsqueeze(0)
                num_nodes_lig = (
                    self.conditional_size_distribution.sample_conditional(
                        n1=None, n2=pocket_size
                    )
                    .repeat(num_graphs)
                    .to(self.device)
                )
            except Exception:
                print(
                    "Could not retrieve ligand size from the conditional size distribution given the pocket size. Taking the ground truth size."
                )
                num_nodes_lig = pocket_data.batch.bincount().to(self.device)
            if vary_n_nodes:
                num_nodes_lig += torch.randint(
                    low=0, high=n_nodes_bias, size=num_nodes_lig.size()
                ).to(self.device)
            else:
                num_nodes_lig += n_nodes_bias

        molecules = self.reverse_sampling(
            num_graphs=num_graphs,
            num_nodes_lig=num_nodes_lig,
            pocket_data=pocket_data,
            verbose=inner_verbose,
            save_traj=save_traj,
            ddpm=ddpm,
            eta_ddim=eta_ddim,
            every_k_step=every_k_step,
            property_guidance=property_guidance,
            property_guidance_complex=property_guidance_complex,
            ckpt_property_model=ckpt_property_model,
            property_self_guidance=property_self_guidance,
            guidance_scale=guidance_scale,
            relax_mol=relax_mol,
            max_relax_iter=max_relax_iter,
            sanitize=sanitize,
            build_obabel_mol=build_obabel_mol,
            save_dir=save_dir,
            importance_sampling=importance_sampling,
            tau=tau,
            importance_sampling_start=importance_sampling_start,
            importance_sampling_end=importance_sampling_end,
            every_importance_t=every_importance_t,
            maximize_score=maximize_score,
            with_docking=with_docking,
            tau1=tau1,
            docking_guidance=docking_guidance,
            docking_t_start=docking_t_start,
            docking_t_end=docking_t_end,
        )
        return molecules

<<<<<<< HEAD
    def importance_sampling(
        self,
        node_feats_in,
        temb,
        pos,
        edge_index_local,
        edge_index_global,
        edge_attr_global,
        batch,
        batch_lig,
        batch_edge_global,
        context,
        batch_num_nodes,
        edge_index_global_lig: Tensor,
        edge_attr_global_lig: Tensor,
        pocket_mask: Tensor,
        edge_mask: Tensor,
        ca_mask: Tensor,
        edge_mask_pocket: Tensor,
        batch_pocket: Tensor,
        tau: float = 1.0,
        maximize_score: bool = True,
    ):
=======

    def docking_guidance(self,
                          node_feats_in,
                            temb,
                            pos,
                            edge_index_local,
                            edge_index_global,
                            edge_attr_global,
                            batch,
                            batch_lig,
                            batch_edge_global,
                            context,
                            edge_index_global_lig: Tensor,
                            pocket_mask: Tensor,
                            edge_mask: Tensor,
                            ca_mask: Tensor,
                            edge_mask_pocket: Tensor,
                            batch_pocket: Tensor,
                            tau: float = 1e-3,
                            normalize_grad: bool = False,
                          ):
        
        pos = pos.detach()
        pos_ligand = pos[pocket_mask]
        pos_pocket = pos[~pocket_mask]
        pos_ligand.requires_grad = True
        pos_pocket.requires_grad = False
        
        with torch.enable_grad():
            pos = torch.concat([pos_ligand, pos_pocket], dim=0)
            out = self.model(
                    x=node_feats_in,
                    t=temb,
                    pos=pos,
                    edge_index_local=edge_index_local,
                    edge_index_global=edge_index_global,
                    edge_index_global_lig=edge_index_global_lig,
                    edge_attr_global=edge_attr_global,
                    batch=batch,
                    batch_edge_global=batch_edge_global,
                    context=context,
                    pocket_mask=pocket_mask.unsqueeze(1),
                    edge_mask=edge_mask,
                    edge_mask_pocket=edge_mask_pocket,
                    batch_lig=batch_lig,
                    ca_mask=ca_mask,
                    batch_pocket=batch_pocket,
                )
        
        _, docking = out["property_pred"]
        grad_outputs: List[Optional[torch.Tensor]] = [torch.ones_like(docking)]
        grad_shift = torch.autograd.grad(
            [docking],
            [pos_ligand],
            grad_outputs=grad_outputs,
            create_graph=False,
            retain_graph=False,
            allow_unused=False,
            )[0]

        if normalize_grad:
            grad_shift = F.normalize(grad_shift, dim=1, p=2)
        pos_ligand = pos_ligand.detach()
        pos_ligand = pos_ligand - tau * grad_shift
        return pos_ligand
    
    def importance_sampling(self, 
                             node_feats_in,
                             temb,
                             pos,
                             edge_index_local,
                             edge_index_global,
                             edge_attr_global,
                             batch,
                             batch_lig,
                             batch_edge_global,
                             context,
                             batch_num_nodes,
                             edge_index_global_lig: Tensor,
                             edge_attr_global_lig: Tensor,
                             pocket_mask: Tensor,
                             edge_mask: Tensor,
                             ca_mask: Tensor,
                             edge_mask_pocket: Tensor,
                             batch_pocket: Tensor,
                             tau: float = 1.0,
                             maximize_score: bool = True,
                             with_docking: bool = False,
                             kind: str = "sa",
                             tau1: float = 0.1,
                             ):
>>>>>>> 663a1783
        """
        Idea:
        The point clouds / graphs have an intermediate predicted synthesizability.
        Given a set/population of B graphs/point clouds we want to __bias__ the sampling process towards "regions" where the fitness (here the synth.) is maximized.
        Hence we can compute importance weights for each sample i=1,2,...,B and draw a new population with replacement.
        As the sampling process is stochastic, repeated samples will evolve differently.
        However we need to think about ways to also include/enforce uniformity such that some samples are not drawn too often.
        To make it more "uniform", we can use temperature annealing in the softmax
        """
<<<<<<< HEAD

=======
        
        assert kind in ["sa", "docking", "joint"]
        
>>>>>>> 663a1783
        out = self.model(
            x=node_feats_in,
            t=temb,
            pos=pos,
            edge_index_local=edge_index_local,
            edge_index_global=edge_index_global,
            edge_index_global_lig=edge_index_global_lig,
            edge_attr_global=edge_attr_global,
            batch=batch,
            batch_edge_global=batch_edge_global,
            context=context,
            pocket_mask=pocket_mask.unsqueeze(1),
            edge_mask=edge_mask,
            edge_mask_pocket=edge_mask_pocket,
            batch_lig=batch_lig,
            ca_mask=ca_mask,
            batch_pocket=batch_pocket,
        )

        pocket_mask = pocket_mask.bool()
        node_feats_in = node_feats_in[pocket_mask]
        pos = pos[pocket_mask]

<<<<<<< HEAD
        sa = out["property_pred"].squeeze(dim=1).sigmoid()  # [B,]
=======
        # TBD change into tuple for (sa_pred, docking_pred)
        sa, docking = out["property_pred"]
        sa = sa.squeeze(dim=1).sigmoid() # [B,]
        docking = docking.squeeze(dim=1)
        
>>>>>>> 663a1783
        if not maximize_score:
            sa = 1.0 - sa
        # want to minimize docking
        docking = -1.0 * docking
        n = pos.size(0)
        b = len(batch_num_nodes)
<<<<<<< HEAD
        weights = (sa / tau).softmax(dim=0)
        select = torch.multinomial(weights, num_samples=len(weights), replacement=True)
=======
        
        weights0 = (sa / tau).softmax(dim=0)
        weights1 = (docking / tau1).softmax(dim=0)
        
        if kind == "joint":
            weights = (weights0 + weights1) / (tau + tau1)
            weights = weights.softmax(dim=0)
        elif kind == "sa":
            weights = weights0
        elif kind == "docking":
            weights = weights1
            
        select = torch.multinomial(weights, num_samples=len(weights),  replacement=True)        
>>>>>>> 663a1783
        select = select.sort()[0]
        ptr = torch.concat(
            [
                torch.zeros((1,), device=batch_num_nodes.device, dtype=torch.long),
                batch_num_nodes.cumsum(0),
            ],
            dim=0,
        )
        batch_num_nodes_new = batch_num_nodes[select]
        # select
        batch_new = torch.arange(b, device=pos.device).repeat_interleave(
            batch_num_nodes_new
        )
        ## node level
        a, b = node_feats_in.size(1), pos.size(1)
        x = torch.concat([node_feats_in, pos], dim=1)
        x_split = x.split(batch_num_nodes.cpu().numpy().tolist(), dim=0)
        x_select = torch.concat([x_split[i] for i in select.cpu().numpy()], dim=0)
        node_feats_in, pos = x_select.split([a, b], dim=-1)

        ## edge level
        edge_slices = [
            slice(ptr[i - 1].item(), ptr[i].item()) for i in range(1, len(ptr))
        ]
        edge_slices_new = [edge_slices[i] for i in select.cpu().numpy()]

        # populate the dense edge-tensor
        E_dense = torch.zeros(
            (n, n, edge_attr_global_lig.size(1)),
            dtype=edge_attr_global_lig.dtype,
            device=edge_attr_global_lig.device,
        )
        E_dense[edge_index_global_lig[0], edge_index_global_lig[1], :] = (
            edge_attr_global_lig
        )

        # select the slices
        E_s = torch.stack(
            [
                torch.block_diag(*[E_dense[s, s, i] for s in edge_slices_new])
                for i in range(E_dense.size(-1))
            ],
            dim=-1,
        )
        new_ptr = torch.concat(
            [
                torch.zeros((1,), device=batch_num_nodes_new.device, dtype=torch.long),
                batch_num_nodes_new.cumsum(0),
            ],
            dim=0,
        )

        new_fc_edge_index = torch.concat(
            [
                get_fc_edge_index_with_offset(
                    n=batch_num_nodes_new[i].item(), offset=new_ptr[i].item()
                )
                for i in range(len(new_ptr) - 1)
            ],
            dim=1,
        )

        new_edge_attr = E_s[new_fc_edge_index[0], new_fc_edge_index[1], :]
        # batch_edge_global = batch_new[new_fc_edge_index[0]]
        # batch_edge_global = None

        out = (
            pos.to(self.device),
            node_feats_in.to(self.device),
            new_fc_edge_index.to(self.device),
            new_edge_attr.to(self.device),
            batch_new.to(self.device),
            None,
            batch_num_nodes_new.to(self.device),
        )
        return out

    def reverse_sampling(
        self,
        num_graphs: int,
        pocket_data: Tensor,
        num_nodes_lig: int = None,
        verbose: bool = False,
        save_traj: bool = False,
        ddpm: bool = True,
        eta_ddim: float = 1.0,
        every_k_step: int = 1,
        property_guidance: bool = False,
        ckpt_property_model: str = None,
        property_self_guidance: bool = False,
        property_guidance_complex: bool = False,
        guidance_scale: float = 1.0e-4,
        save_dir: str = None,
        relax_mol=False,
        max_relax_iter=200,
        sanitize=False,
        build_obabel_mol=False,
        iteration: int = 0,
        importance_sampling: bool = False,
        tau: float = 0.1,
        every_importance_t: int = 5,
        importance_sampling_start: int = 0,
        importance_sampling_end: int = 200,
        maximize_score: bool = True,
<<<<<<< HEAD
=======
        with_docking: bool = False,
        docking_guidance: bool = False,
        docking_t_start: int = 400,
        docking_t_end: int = 500,
        tau1: float = 1.0,
>>>>>>> 663a1783
    ) -> Tuple[Tensor, Tensor, Tensor, Tensor, List]:
        pos_pocket = pocket_data.pos_pocket.to(self.device)
        batch_pocket = pocket_data.pos_pocket_batch.to(self.device)
        x_pocket = pocket_data.x_pocket.to(self.device)

        try:
            ca_mask = pocket_data.ca_mask.to(self.device)
        except:
            ca_mask = None

        batch = torch.arange(num_graphs, device=self.device).repeat_interleave(
            num_nodes_lig, dim=0
        )
        bs = int(batch.max()) + 1

        if property_self_guidance or property_guidance or property_guidance_complex:
            t = torch.arange(0, self.hparams.timesteps)
            alphas = self.sde_pos.alphas_cumprod[t]
        if (
            property_guidance or property_guidance_complex
        ) and ckpt_property_model is not None:
            property_model = load_property_model(
                ckpt_property_model,
                self.num_atom_features,
                self.num_bond_classes,
                with_complex=property_guidance_complex,
            )
            property_model.to(self.device)
            property_model.eval()

        # sample context condition
        context = None
        if self.prop_dist is not None:
            context = self.prop_dist.sample_batch(num_nodes_lig).to(self.device)[batch]

        # initialize the 0-mean point cloud from N(0, I) centered in the pocket
        pocket_cog = scatter_mean(pos_pocket, batch_pocket, dim=0)
        pocket_cog_batch = pocket_cog[batch]
        pos = pocket_cog_batch + torch.randn_like(pocket_cog_batch)
        # pos = pocket_data.pos.to(self.device)
        # batch = pocket_data.batch.to(self.device)

        # # project to COM-free subspace
        pos, pos_pocket = remove_mean_pocket(pos, pos_pocket, batch, batch_pocket)

        n = len(pos)

        if not self.hparams.atoms_continuous:
            # initialize the atom- and charge types
            atom_types = torch.multinomial(
                self.atoms_prior, num_samples=n, replacement=True
            )
            atom_types = F.one_hot(atom_types, self.num_atom_types).float()

            charge_types = torch.multinomial(
                self.charges_prior, num_samples=n, replacement=True
            )
            charge_types = F.one_hot(charge_types, self.num_charge_classes).float()
        else:
            # initialize the atom- and charge types
            atom_types = torch.randn(
                pos.size(0), self.num_atom_types, device=self.device
            )
            charge_types = torch.randn(
                pos.size(0), self.num_charge_classes, device=self.device
            )

        atom_types_pocket = F.one_hot(
            x_pocket.squeeze().long(), num_classes=self.num_atom_types
        ).float()
        charges_pocket = torch.zeros(
            pos_pocket.shape[0], charge_types.shape[1], dtype=torch.float32
        ).to(self.device)

        if self.hparams.bonds_continuous:
            edge_index_local = None
            edge_index_global_lig = (
                torch.eq(batch.unsqueeze(0), batch.unsqueeze(-1))
                .int()
                .fill_diagonal_(0)
            )
            # sample symmetric edge-attributes
            edge_attrs = torch.randn(
                (
                    edge_index_global_lig.size(0),
                    edge_index_global_lig.size(1),
                    self.num_bond_classes,
                ),
                device=self.device,
                dtype=torch.get_default_dtype(),
            )
            # symmetrize
            edge_attrs = 0.5 * (edge_attrs + edge_attrs.permute(1, 0, 2))
            assert torch.norm(edge_attrs - edge_attrs.permute(1, 0, 2)).item() == 0.0
            # get COO format (2, E)
            edge_index_global_lig, _ = dense_to_sparse(edge_index_global_lig)
            edge_index_global_lig = sort_edge_index(
                edge_index_global_lig, sort_by_row=False
            )
            # select in PyG formt (E, self.hparams.num_bond_types)
            edge_attr_global_lig = edge_attrs[
                edge_index_global_lig[0, :], edge_index_global_lig[1, :], :
            ]
            batch_edge_global_lig = batch[edge_index_global_lig[0]]
        else:
            edge_index_local = None
            edge_index_global = (
                torch.eq(batch.unsqueeze(0), batch.unsqueeze(-1))
                .int()
                .fill_diagonal_(0)
            )
            edge_index_global, _ = dense_to_sparse(edge_index_global)
            edge_index_global = sort_edge_index(edge_index_global, sort_by_row=False)
            if not self.hparams.bond_prediction:
                (
                    edge_attr_global_lig,
                    edge_index_global_lig,
                    mask,
                    mask_i,
                ) = initialize_edge_attrs_reverse(
                    edge_index_global,
                    n,
                    self.bonds_prior,
                    self.num_bond_classes,
                    self.device,
                )
            else:
                edge_attr_global = None

        (
            edge_index_global,
            edge_attr_global,
            batch_edge_global,
            edge_mask,
            edge_mask_pocket,
        ) = get_joint_edge_attrs(
            pos,
            pos_pocket,
            batch,
            batch_pocket,
            edge_attr_global_lig,
            self.num_bond_classes,
            self.device,
        )

        (
            pos_joint,
            atom_types_joint,
            charge_types_joint,
            batch_full,
            pocket_mask,
        ) = concat_ligand_pocket(
            pos,
            pos_pocket,
            atom_types,
            atom_types_pocket,
            charge_types,
            charges_pocket,
            batch,
            batch_pocket,
            sorting=False,
        )

        if self.hparams.continuous_param == "data":
            chain = range(0, self.hparams.timesteps)
        elif self.hparams.continuous_param == "noise":
            chain = range(0, self.hparams.timesteps - 1)

        chain = chain[::every_k_step]

        iterator = (
            tqdm(reversed(chain), total=len(chain)) if verbose else reversed(chain)
        )
        for i, timestep in enumerate(iterator):
            s = torch.full(
                size=(bs,), fill_value=timestep, dtype=torch.long, device=pos.device
            )
            t = s + 1

            temb = t / self.hparams.timesteps
            temb = temb.unsqueeze(dim=1)

            node_feats_in = torch.cat([atom_types_joint, charge_types_joint], dim=-1)
            out = self.model(
                x=node_feats_in,
                t=temb,
                pos=pos_joint,
                edge_index_local=edge_index_local,
                edge_index_global=edge_index_global,
                edge_index_global_lig=edge_index_global_lig,
                edge_attr_global=edge_attr_global,
                batch=batch_full,
                batch_edge_global=batch_edge_global,
                context=context,
                pocket_mask=pocket_mask.unsqueeze(1),
                edge_mask=edge_mask,
                edge_mask_pocket=edge_mask_pocket,
                batch_lig=batch,
                ca_mask=ca_mask,
                batch_pocket=batch_pocket,
            )

            coords_pred = out["coords_pred"].squeeze()
            atoms_pred, charges_pred = out["atoms_pred"].split(
                [self.num_atom_types, self.num_charge_classes], dim=-1
            )
            atoms_pred = atoms_pred.softmax(dim=-1)
            # N x a_0
            edges_pred = out["bonds_pred"].softmax(dim=-1)
            # E x b_0
            charges_pred = charges_pred.softmax(dim=-1)

            if ddpm:
                if self.hparams.noise_scheduler == "adaptive":
                    # positions
                    pos = self.sde_pos.sample_reverse_adaptive(
                        s, t, pos, coords_pred, batch, cog_proj=False, eta_ddim=eta_ddim
                    )  # here is cog_proj false as it will be downprojected later
                    if self.hparams.atoms_continuous:
                        atom_types = self.sde_atom_charge.sample_reverse_adaptive(
                            s,
                            t,
                            atom_types,
                            atoms_pred,
                            batch,
                        )
                        charge_types = self.sde_atom_charge.sample_reverse_adaptive(
                            s,
                            t,
                            charge_types,
                            charges_pred,
                            batch,
                        )
                    if self.hparams.bonds_continuous:
                        edge_attr_global_lig = self.sde_bonds.sample_reverse_adaptive(
                            s,
                            t,
                            edge_attr_global_lig,
                            edges_pred,
                            batch_edge_global_lig,
                            edge_attrs=edge_attrs,
                            edge_index_global=edge_index_global_lig,
                        )
                else:
                    # positions
                    pos = self.sde_pos.sample_reverse(
                        t, pos, coords_pred, batch, cog_proj=False, eta_ddim=eta_ddim
                    )  # here is cog_proj false as it will be downprojected later
            else:
                pos = self.sde_pos.sample_reverse_ddim(
                    t, pos, coords_pred, batch, cog_proj=False, eta_ddim=eta_ddim
                )  # here is cog_proj false as it will be downprojected later

            if not self.hparams.atoms_continuous:
                # atoms
                atom_types = self.cat_atoms.sample_reverse_categorical(
                    xt=atom_types,
                    x0=atoms_pred,
                    t=t[batch],
                    num_classes=self.num_atom_types,
                )
                # charges
                charge_types = self.cat_charges.sample_reverse_categorical(
                    xt=charge_types,
                    x0=charges_pred,
                    t=t[batch],
                    num_classes=self.num_charge_classes,
                )
            # edges
            if not self.hparams.bonds_continuous:
                (
                    edge_attr_global_lig,
                    edge_index_global_lig,
                    mask,
                    mask_i,
                ) = self.cat_bonds.sample_reverse_edges_categorical(
                    edge_attr_global_lig,
                    edges_pred,
                    t,
                    mask,
                    mask_i,
                    batch=batch,
                    edge_index_global=edge_index_global_lig,
                    num_classes=self.num_bond_classes,
                )
            else:
                edge_attr_global_lig = edges_pred

            (
                edge_index_global,
                edge_attr_global,
                batch_edge_global,
                edge_mask,
                edge_mask_pocket,
            ) = get_joint_edge_attrs(
                pos,
                pos_pocket,
                batch,
                batch_pocket,
                edge_attr_global_lig,
                self.num_bond_classes,
                self.device,
            )

            if property_self_guidance or property_guidance_complex:
                signal = alphas[timestep] / (guidance_scale * 10)
                (
                    pos,
                    atom_types,
                    charge_types,
                ) = property_guidance_lig_pocket(
                    model=self.model if property_self_guidance else property_model,
                    pos=pos,
                    pos_pocket=pos_pocket,
                    atom_types=atom_types,
                    atom_types_pocket=atom_types_pocket,
                    charge_types=charge_types,
                    charges_pocket=charges_pocket,
                    edge_index_global=edge_index_global,
                    edge_index_global_lig=edge_index_global_lig,
                    edge_attr_global=edge_attr_global,
                    batch=batch,
                    batch_pocket=batch_pocket,
                    batch_full=batch_full,
                    batch_edge_global=batch_edge_global,
                    pocket_mask=pocket_mask,
                    edge_mask=edge_mask,
                    edge_mask_pocket=edge_mask_pocket,
                    ca_mask=pocket_data.pocket_ca_mask.to(batch.device),
                    num_atom_types=self.num_atom_types,
                    atoms_continuous=self.hparams.atoms_continuous,
                    temb=temb,
                    context=context,
                    signal=signal,
                    guidance_scale=guidance_scale,
                    optimization="minimize",
                )

            elif property_guidance:
                signal = 1.0  # alphas[timestep] / (guidance_scale * 10)
                pos, atom_types, charge_types = property_classifier_guidance(
                    pos,
                    atom_types,
                    charge_types,
                    temb,
                    property_model,
                    batch,
                    num_atom_types=self.num_atom_types,
                    signal=signal,
                    guidance_scale=guidance_scale,
                    optimization="minimize",
                )

<<<<<<< HEAD
            elif (
                importance_sampling
                and i % every_importance_t == 0
                and importance_sampling_start <= i <= importance_sampling_end
            ):
                node_feats_in = torch.cat(
                    [atom_types_joint, charge_types_joint], dim=-1
                )
                (
                    pos,
                    node_feats_in,
                    edge_index_global_lig,
                    edge_attr_global_lig,
                    batch,
                    _,
                    num_nodes_lig,
                ) = self.importance_sampling(
                    node_feats_in=node_feats_in,
                    pos=pos_joint,
                    temb=temb,
                    edge_index_local=None,
                    edge_index_global=edge_index_global,
                    edge_attr_global=edge_attr_global,
                    batch=batch_full,
                    batch_lig=batch,
                    batch_edge_global=batch_edge_global,
                    batch_num_nodes=num_nodes_lig,
                    context=None,
                    tau=tau,
                    maximize_score=maximize_score,
                    edge_index_global_lig=edge_index_global_lig,
                    edge_attr_global_lig=edge_attr_global_lig,
                    pocket_mask=pocket_mask,
                    ca_mask=ca_mask,
                    edge_mask=edge_mask,
                    batch_pocket=batch_pocket,
                    edge_mask_pocket=edge_mask_pocket,
                )
                atom_types, charge_types = node_feats_in.split(
                    [self.num_atom_types, self.num_charge_classes], dim=-1
                )
                j, i = edge_index_global_lig
                mask = j < i
                mask_i = i[mask]

=======
            elif importance_sampling and i % every_importance_t == 0 and importance_sampling_start <= i <= importance_sampling_end:
                node_feats_in = torch.cat([atom_types_joint, charge_types_joint], dim=-1)
                pos, node_feats_in, edge_index_global_lig, edge_attr_global_lig, \
                batch, _, num_nodes_lig = self.importance_sampling(node_feats_in=node_feats_in,
                                                                   pos=pos_joint,
                                                                   temb=temb,
                                                                   edge_index_local=None,
                                                                   edge_index_global=edge_index_global,
                                                                   edge_attr_global=edge_attr_global,
                                                                   batch=batch_full,
                                                                   batch_lig=batch,
                                                                   batch_edge_global=batch_edge_global,
                                                                   batch_num_nodes=num_nodes_lig,
                                                                   context=None,
                                                                   tau=tau,
                                                                   maximize_score=maximize_score,
                                                                   edge_index_global_lig=edge_index_global_lig,
                                                                   edge_attr_global_lig=edge_attr_global_lig,
                                                                   pocket_mask=pocket_mask,
                                                                   ca_mask=ca_mask,
                                                                   edge_mask=edge_mask,
                                                                   batch_pocket=batch_pocket,
                                                                   edge_mask_pocket=edge_mask_pocket,
                                                                   with_docking=with_docking,
                                                                   tau1=tau1, 
                                                                   kind="sa",
                                                               )
                atom_types, charge_types = node_feats_in.split(
                    [self.num_atom_types, self.num_charge_classes], dim=-1
                )
                jj, ii = edge_index_global_lig
                mask = jj < ii
                mask_i = ii[mask]
                
>>>>>>> 663a1783
            (
                edge_index_global,
                edge_attr_global,
                batch_edge_global,
                edge_mask,
                edge_mask_pocket,
            ) = get_joint_edge_attrs(
                pos,
                pos_pocket,
                batch,
                batch_pocket,
                edge_attr_global_lig,
                self.num_bond_classes,
                self.device,
            )
            
               
            (
                pos_joint,
                atom_types_joint,
                charge_types_joint,
                batch_full,
                pocket_mask,
            ) = concat_ligand_pocket(
                pos,
                pos_pocket,
                atom_types,
                atom_types_pocket,
                charge_types,
                charges_pocket,
                batch,
                batch_pocket,
                sorting=False,
            )                  
            
            old_docking = False
            if old_docking:
                if docking_guidance and i % every_importance_t == 0 and docking_t_start  <= i <= docking_t_end:
                    node_feats_in = torch.cat([atom_types_joint, charge_types_joint], dim=-1)
                    pos = self.docking_guidance(
                                                    node_feats_in,
                                                    temb,
                                                    pos_joint,
                                                    edge_index_local,
                                                    edge_index_global,
                                                    edge_attr_global,
                                                    batch_full,
                                                    batch,
                                                    batch_edge_global,
                                                    context,
                                                    edge_index_global_lig,
                                                    pocket_mask,
                                                    edge_mask,
                                                    ca_mask,
                                                    edge_mask_pocket,
                                                    batch_pocket,
                                                    guidance_scale,
                                                    False,
                                                )
                (
                    pos_joint,
                    atom_types_joint,
                    charge_types_joint,
                    batch_full,
                    pocket_mask,
                ) = concat_ligand_pocket(
                    pos,
                    pos_pocket,
                    atom_types,
                    atom_types_pocket,
                    charge_types,
                    charges_pocket,
                    batch,
                    batch_pocket,
                    sorting=False,
                ) 
            else:
                if docking_guidance and i % every_importance_t == 0 and docking_t_start  <= i <= docking_t_end:
                    node_feats_in = torch.cat([atom_types_joint, charge_types_joint], dim=-1)
                    pos, node_feats_in, edge_index_global_lig, edge_attr_global_lig, \
                    batch, _, num_nodes_lig = self.importance_sampling(node_feats_in=node_feats_in,
                                                                    pos=pos_joint,
                                                                    temb=temb,
                                                                    edge_index_local=None,
                                                                    edge_index_global=edge_index_global,
                                                                    edge_attr_global=edge_attr_global,
                                                                    batch=batch_full,
                                                                    batch_lig=batch,
                                                                    batch_edge_global=batch_edge_global,
                                                                    batch_num_nodes=num_nodes_lig,
                                                                    context=None,
                                                                    tau=tau,
                                                                    maximize_score=maximize_score,
                                                                    edge_index_global_lig=edge_index_global_lig,
                                                                    edge_attr_global_lig=edge_attr_global_lig,
                                                                    pocket_mask=pocket_mask,
                                                                    ca_mask=ca_mask,
                                                                    edge_mask=edge_mask,
                                                                    batch_pocket=batch_pocket,
                                                                    edge_mask_pocket=edge_mask_pocket,
                                                                    with_docking=with_docking,
                                                                    tau1=tau1, 
                                                                    kind="docking",
                                                                )
                    atom_types, charge_types = node_feats_in.split(
                        [self.num_atom_types, self.num_charge_classes], dim=-1
                    )
                    jj, ii = edge_index_global_lig
                    mask = jj < ii
                    mask_i = ii[mask]
            
            
            (
                edge_index_global,
                edge_attr_global,
                batch_edge_global,
                edge_mask,
                edge_mask_pocket,
                ) = get_joint_edge_attrs(
                pos,
                pos_pocket,
                batch,
                batch_pocket,
                edge_attr_global_lig,
                self.num_bond_classes,
                self.device,
            )
<<<<<<< HEAD

=======
            
               
            (
                pos_joint,
                atom_types_joint,
                charge_types_joint,
                batch_full,
                pocket_mask,
            ) = concat_ligand_pocket(
                pos,
                pos_pocket,
                atom_types,
                atom_types_pocket,
                charge_types,
                charges_pocket,
                batch,
                batch_pocket,
                sorting=False,
            )      
            
>>>>>>> 663a1783
            if save_traj:
                atom_decoder = self.dataset_info.atom_decoder
                write_xyz_file_from_batch(
                    pos,
                    atom_types,
                    batch,
                    pos_pocket=pos_pocket,
                    atoms_pocket=atom_types_pocket,
                    batch_pocket=batch_pocket,
                    joint_traj=True,
                    atom_decoder=atom_decoder,
                    path=os.path.join(save_dir, f"iter_{iteration}"),
                    i=i,
                )

        # Move generated molecule back to the original pocket position for docking
        pos += pocket_cog[batch]
        pos_pocket += pocket_cog[batch_pocket]

        out_dict = {
            "coords_pred": pos,
            "coords_pocket": pos_pocket,
            "atoms_pred": atom_types,
            "atoms_pocket": atom_types_pocket,
            "charges_pred": charge_types,
            "bonds_pred": edge_attr_global_lig,
        }
        molecules = get_molecules(
            out_dict,
            batch,
            edge_index_global_lig,
            self.num_atom_types,
            self.num_charge_classes,
            self.dataset_info,
            data_batch_pocket=batch_pocket,
            device=self.device,
            mol_device="cpu",
            context=context,
            relax_mol=relax_mol,
            max_relax_iter=max_relax_iter,
            sanitize=sanitize,
            while_train=False,
            build_obabel_mol=build_obabel_mol,
        )

        if save_traj:
            write_trajectory_as_xyz(
                molecules,
                strict=False,
                joint_traj=True,
                path=os.path.join(save_dir, f"iter_{iteration}"),
            )

        return molecules

    def configure_optimizers(self):
        if self.hparams.optimizer == "adam":
            optimizer = torch.optim.AdamW(
                self.model.parameters(),
                lr=self.hparams["lr"],
                amsgrad=True,
                weight_decay=1.0e-12,
            )
        elif self.hparams.optimizer == "sgd":
            optimizer = torch.optim.SGD(
                self.model.parameters(),
                lr=self.hparams["lr"],
                momentum=0.9,
                nesterov=True,
            )
        if self.hparams["lr_scheduler"] == "reduce_on_plateau":
            lr_scheduler = torch.optim.lr_scheduler.ReduceLROnPlateau(
                optimizer=optimizer,
                patience=self.hparams["lr_patience"],
                cooldown=self.hparams["lr_cooldown"],
                factor=self.hparams["lr_factor"],
            )
        elif self.hparams["lr_scheduler"] == "cyclic":
            lr_scheduler = torch.optim.lr_scheduler.CyclicLR(
                optimizer,
                base_lr=self.hparams["lr_min"],
                max_lr=self.hparams["lr"],
                mode="exp_range",
                step_size_up=self.hparams["lr_step_size"],
                cycle_momentum=False,
            )
        elif self.hparams["lr_scheduler"] == "one_cyclic":
            lr_scheduler = torch.optim.lr_scheduler.OneCycleLR(
                optimizer,
                max_lr=self.hparams["lr"],
                steps_per_epoch=len(self.trainer.datamodule.train_dataset),
                epochs=self.hparams["num_epochs"],
            )
        elif self.hparams["lr_scheduler"] == "cosine_annealing":
            lr_scheduler = torch.optim.lr_scheduler.CosineAnnealingLR(
                optimizer,
                T_max=self.hparams["lr_patience"],
                eta_min=self.hparams["lr_min"],
            )
        scheduler = {
            "scheduler": lr_scheduler,
            "interval": "epoch",
            "frequency": self.hparams["lr_frequency"],
            "monitor": self.validity,
            "strict": False,
        }
        return [optimizer], [scheduler]<|MERGE_RESOLUTION|>--- conflicted
+++ resolved
@@ -17,9 +17,6 @@
 from torch_geometric.utils import dense_to_sparse, sort_edge_index
 from torch_scatter import scatter_mean
 from tqdm import tqdm
-
-sys.path.append(os.path.join(RDConfig.RDContribDir, "SA_Score"))
-import sascorer
 
 from e3moldiffusion.coordsatomsbonds import DenoisingEdgeNetwork
 from e3moldiffusion.molfeat import get_bond_feature_dims
@@ -80,7 +77,7 @@
 
         # backward compatability:
         if "joint_property_prediction" not in hparams.keys():
-            hparams["joint_property_prediction"] = False
+            hparams["joint_property_prediction"] = 0
         if "atoms_continuous" not in hparams.keys():
             hparams["atoms_continuous"] = False
         if "bonds_continuous" not in hparams.keys():
@@ -91,7 +88,10 @@
             hparams["ligand_pocket_distance_loss"] = False
         if "ligand_pocket_hidden_distance" not in hparams.keys():
             hparams["ligand_pocket_hidden_distance"] = False
-
+        
+        # re-using the hparam
+        self.joint_properties_list = hparams["properties_list"]
+        
         self.save_hyperparameters(hparams)
 
         self.i = 0
@@ -164,10 +164,6 @@
                 num_context_features=hparams["num_context_features"],
                 coords_param=hparams["continuous_param"],
                 use_pos_norm=hparams["use_pos_norm"],
-<<<<<<< HEAD
-=======
-                # ligand_pocket_interaction=False, #hparams["ligand_pocket_interaction"],  # to test old model
->>>>>>> 663a1783
                 ligand_pocket_interaction=hparams["ligand_pocket_interaction"],
                 store_intermediate_coords=hparams["store_intermediate_coords"],
                 distance_ligand_pocket=hparams["ligand_pocket_hidden_distance"],
@@ -456,13 +452,8 @@
             prog_bar=(stage == "train"),
             sync_dist=self.hparams.gpus > 1 and stage == "val",
         )
-<<<<<<< HEAD
-
-        if properties_loss is not None:
-=======
-        
+
         if sa_loss is not None:
->>>>>>> 663a1783
             self.log(
                 f"{stage}/sa_loss",
                 sa_loss,
@@ -547,18 +538,6 @@
             "atoms": out_dict["atoms_true"],
             "charges": out_dict["charges_true"],
             "bonds": out_dict["bonds_true"],
-<<<<<<< HEAD
-            "properties": (
-                out_dict["properties_true"]
-                if self.hparams.joint_property_prediction
-                else None
-            ),
-=======
-            #"properties": out_dict["properties_true"]
-            #if False # self.hparams.joint_property_prediction
-            #else None,
-            "properties": None,
->>>>>>> 663a1783
         }
 
         coords_pred = out_dict["coords_pred"]
@@ -567,19 +546,12 @@
             [self.num_atom_types, self.num_charge_classes], dim=-1
         )
         edges_pred = out_dict["bonds_pred"]
-        #prop_pred = (
-        #    out_dict["property_pred"].squeeze()
-        #    if self.hparams.joint_property_prediction
-        #    else None
-        #)
-
+        
         pred_data = {
             "coords": coords_pred,
             "atoms": atoms_pred,
             "charges": charges_pred,
             "bonds": edges_pred,
-            # "properties": prop_pred,
-            "properties": None,
         }
 
         loss = self.diffusion_loss(
@@ -591,7 +563,6 @@
             and self.training,
             weights=weights,
             molsize_weights=molsize_weights,
-            regression_property=self.hparams.regression_property,
         )
 
         final_loss = (
@@ -599,19 +570,30 @@
             + self.hparams.lc_atoms * loss["atoms"]
             + self.hparams.lc_bonds * loss["bonds"]
             + self.hparams.lc_charges * loss["charges"]
-            # + self.hparams.lc_properties * loss["properties"]
         )
         
-        sa_true, docking_true = out_dict["properties_true"]
-        sa_pred, docking_pred = out_dict["property_pred"]
-        sa_pred, docking_pred = sa_pred.squeeze(dim=1), docking_pred.squeeze(dim=1)
-        # sa
-        docking_loss = F.mse_loss(input=docking_pred, target=docking_true, reduction="none")
-        docking_loss = torch.mean(weights * docking_loss)
-        sa_loss = F.binary_cross_entropy_with_logits(input=sa_pred, target=sa_true, reduction="none")
-        sa_loss = torch.mean(weights * sa_loss)
+        if self.hparams.joint_property_prediction:
+            prop_loss = 0.0
+            
+            if "sascore" in self.joint_properties_list:
+                sa_true, sa_pred = out_dict["properties_true"]["sascore"], out_dict["property_pred"]["sascore"]
+                sa_loss = F.binary_cross_entropy_with_logits(input=sa_pred.squeeze(dim=1), target=sa_true, reduction="none")
+                sa_loss = torch.mean(weights * sa_loss)
+                prop_loss += sa_loss
+            else:
+                sa_loss = None
+                
+            if "docking_score" in self.joint_properties_list:
+                docking_true, docking_pred =  out_dict["properties_true"]["docking_score"], out_dict["property_pred"]["docking_score"]
+                docking_loss = F.mse_loss(input=docking_pred.squeeze(dim=1), target=docking_true, reduction="none")
+                docking_loss = torch.mean(weights * docking_loss)
+                prop_loss += docking_loss
+            else:
+                docking_loss = None
+        else:
+            prop_loss = 0.0
         
-        final_loss = final_loss + sa_loss + docking_loss
+        final_loss = final_loss + prop_loss
         
         if self.hparams.ligand_pocket_distance_loss:
             coords_pocket = out_dict["distance_loss_data"]["pos_centered_pocket"]
@@ -888,15 +870,26 @@
         out["bond_aggregation_index"] = edge_index_global_lig[1]
 
         if self.hparams.joint_property_prediction:
-            #if self.hparams.regression_property == "sascore":
             label0 = (
                 torch.tensor([calculate_sascore(mol) for mol in batch.mol])
                 .to(self.device)
                 .float()
             )
-            #elif self.hparams.regression_property == "docking_score":
             label1 = batch.docking_scores.float()
-            out["properties_true"] = (label0, label1)
+            out["properties_true"] = {"sascore": label0, "docking_score": label1}
+            if len(self.joint_properties_list) == 2:
+                sa_pred, docking_pred = out["property_pred"].chunk(2, dim=1)
+                out["property_pred"] = {"sascore": sa_pred, "docking_score": docking_pred}
+            else:
+                if "sascore" in self.joint_properties_list:
+                    out["property_pred"] = {"sascore": out["property_pred"], "docking_pred": None}
+                elif "docking_score" in self.joint_properties_list:
+                    out["property_pred"] = {"sascore": None, "docking_score": out["property_pred"]}
+                else:
+                    raise NotImplementedError
+        else:
+            out["properties_true"] = None
+        
         if self.hparams.bonds_continuous:
             out["bonds_noise_true"] = edge_attr_global_noise
 
@@ -1138,31 +1131,6 @@
         )
         return molecules
 
-<<<<<<< HEAD
-    def importance_sampling(
-        self,
-        node_feats_in,
-        temb,
-        pos,
-        edge_index_local,
-        edge_index_global,
-        edge_attr_global,
-        batch,
-        batch_lig,
-        batch_edge_global,
-        context,
-        batch_num_nodes,
-        edge_index_global_lig: Tensor,
-        edge_attr_global_lig: Tensor,
-        pocket_mask: Tensor,
-        edge_mask: Tensor,
-        ca_mask: Tensor,
-        edge_mask_pocket: Tensor,
-        batch_pocket: Tensor,
-        tau: float = 1.0,
-        maximize_score: bool = True,
-    ):
-=======
 
     def docking_guidance(self,
                           node_feats_in,
@@ -1211,8 +1179,13 @@
                     ca_mask=ca_mask,
                     batch_pocket=batch_pocket,
                 )
-        
-        _, docking = out["property_pred"]
+    
+        prop_pred = out["property_pred"]
+        if len(self.joint_properties_list) == 2:
+            _, docking_pred = prop_pred.chunk(2, dim=1)
+        else:
+            docking_pred = prop_pred
+            
         grad_outputs: List[Optional[torch.Tensor]] = [torch.ones_like(docking)]
         grad_shift = torch.autograd.grad(
             [docking],
@@ -1229,32 +1202,32 @@
         pos_ligand = pos_ligand - tau * grad_shift
         return pos_ligand
     
-    def importance_sampling(self, 
-                             node_feats_in,
-                             temb,
-                             pos,
-                             edge_index_local,
-                             edge_index_global,
-                             edge_attr_global,
-                             batch,
-                             batch_lig,
-                             batch_edge_global,
-                             context,
-                             batch_num_nodes,
-                             edge_index_global_lig: Tensor,
-                             edge_attr_global_lig: Tensor,
-                             pocket_mask: Tensor,
-                             edge_mask: Tensor,
-                             ca_mask: Tensor,
-                             edge_mask_pocket: Tensor,
-                             batch_pocket: Tensor,
-                             tau: float = 1.0,
-                             maximize_score: bool = True,
+    def importance_sampling(
+        self,
+        node_feats_in,
+        temb,
+        pos,
+        edge_index_local,
+        edge_index_global,
+        edge_attr_global,
+        batch,
+        batch_lig,
+        batch_edge_global,
+        context,
+        batch_num_nodes,
+        edge_index_global_lig: Tensor,
+        edge_attr_global_lig: Tensor,
+        pocket_mask: Tensor,
+        edge_mask: Tensor,
+        ca_mask: Tensor,
+        edge_mask_pocket: Tensor,
+        batch_pocket: Tensor,
+        tau: float = 1.0,
+        maximize_score: bool = True,
                              with_docking: bool = False,
                              kind: str = "sa",
                              tau1: float = 0.1,
-                             ):
->>>>>>> 663a1783
+    ):
         """
         Idea:
         The point clouds / graphs have an intermediate predicted synthesizability.
@@ -1264,13 +1237,9 @@
         However we need to think about ways to also include/enforce uniformity such that some samples are not drawn too often.
         To make it more "uniform", we can use temperature annealing in the softmax
         """
-<<<<<<< HEAD
-
-=======
         
         assert kind in ["sa", "docking", "joint"]
-        
->>>>>>> 663a1783
+
         out = self.model(
             x=node_feats_in,
             t=temb,
@@ -1294,28 +1263,31 @@
         node_feats_in = node_feats_in[pocket_mask]
         pos = pos[pocket_mask]
 
-<<<<<<< HEAD
-        sa = out["property_pred"].squeeze(dim=1).sigmoid()  # [B,]
-=======
-        # TBD change into tuple for (sa_pred, docking_pred)
-        sa, docking = out["property_pred"]
-        sa = sa.squeeze(dim=1).sigmoid() # [B,]
-        docking = docking.squeeze(dim=1)
-        
->>>>>>> 663a1783
+        prop_pred = out["property_pred"]
+        if len(self.joint_properties_list) == 2:
+            sa, docking = prop_pred.chunk(2, dim=1)
+            sa, docking = sa.squeeze(1), docking.squeeze(1)
+        elif "sascore" in self.joint_properties_list:
+            sa = prop_pred.squeeze(1)
+        elif "docking_score" in self.joint_properties_list:
+            docking = prop_pred.squeeze(1)
+            
+        sa = sa.squeeze(dim=1).sigmoid()
         if not maximize_score:
             sa = 1.0 - sa
-        # want to minimize docking
-        docking = -1.0 * docking
+            
+        if "docking_score" in self.joint_properties_list:
+            # want to minimize docking
+            docking = -1.0 * docking
+            
         n = pos.size(0)
         b = len(batch_num_nodes)
-<<<<<<< HEAD
-        weights = (sa / tau).softmax(dim=0)
-        select = torch.multinomial(weights, num_samples=len(weights), replacement=True)
-=======
         
-        weights0 = (sa / tau).softmax(dim=0)
-        weights1 = (docking / tau1).softmax(dim=0)
+        if "sascore" in self.joint_properties_list:
+            weights0 = (sa / tau).softmax(dim=0)
+            
+        if "docking_score" in self.joint_properties_list:
+            weights1 = (docking / tau1).softmax(dim=0)
         
         if kind == "joint":
             weights = (weights0 + weights1) / (tau + tau1)
@@ -1326,7 +1298,6 @@
             weights = weights1
             
         select = torch.multinomial(weights, num_samples=len(weights),  replacement=True)        
->>>>>>> 663a1783
         select = select.sort()[0]
         ptr = torch.concat(
             [
@@ -1431,14 +1402,11 @@
         importance_sampling_start: int = 0,
         importance_sampling_end: int = 200,
         maximize_score: bool = True,
-<<<<<<< HEAD
-=======
         with_docking: bool = False,
         docking_guidance: bool = False,
         docking_t_start: int = 400,
         docking_t_end: int = 500,
         tau1: float = 1.0,
->>>>>>> 663a1783
     ) -> Tuple[Tensor, Tensor, Tensor, Tensor, List]:
         pos_pocket = pocket_data.pos_pocket.to(self.device)
         batch_pocket = pocket_data.pos_pocket_batch.to(self.device)
@@ -1792,7 +1760,6 @@
                     optimization="minimize",
                 )
 
-<<<<<<< HEAD
             elif (
                 importance_sampling
                 and i % every_importance_t == 0
@@ -1830,50 +1797,17 @@
                     edge_mask=edge_mask,
                     batch_pocket=batch_pocket,
                     edge_mask_pocket=edge_mask_pocket,
+                    with_docking=with_docking,
+                    tau1=tau1, 
+                    kind="sa",
                 )
-                atom_types, charge_types = node_feats_in.split(
-                    [self.num_atom_types, self.num_charge_classes], dim=-1
-                )
-                j, i = edge_index_global_lig
-                mask = j < i
-                mask_i = i[mask]
-
-=======
-            elif importance_sampling and i % every_importance_t == 0 and importance_sampling_start <= i <= importance_sampling_end:
-                node_feats_in = torch.cat([atom_types_joint, charge_types_joint], dim=-1)
-                pos, node_feats_in, edge_index_global_lig, edge_attr_global_lig, \
-                batch, _, num_nodes_lig = self.importance_sampling(node_feats_in=node_feats_in,
-                                                                   pos=pos_joint,
-                                                                   temb=temb,
-                                                                   edge_index_local=None,
-                                                                   edge_index_global=edge_index_global,
-                                                                   edge_attr_global=edge_attr_global,
-                                                                   batch=batch_full,
-                                                                   batch_lig=batch,
-                                                                   batch_edge_global=batch_edge_global,
-                                                                   batch_num_nodes=num_nodes_lig,
-                                                                   context=None,
-                                                                   tau=tau,
-                                                                   maximize_score=maximize_score,
-                                                                   edge_index_global_lig=edge_index_global_lig,
-                                                                   edge_attr_global_lig=edge_attr_global_lig,
-                                                                   pocket_mask=pocket_mask,
-                                                                   ca_mask=ca_mask,
-                                                                   edge_mask=edge_mask,
-                                                                   batch_pocket=batch_pocket,
-                                                                   edge_mask_pocket=edge_mask_pocket,
-                                                                   with_docking=with_docking,
-                                                                   tau1=tau1, 
-                                                                   kind="sa",
-                                                               )
                 atom_types, charge_types = node_feats_in.split(
                     [self.num_atom_types, self.num_charge_classes], dim=-1
                 )
                 jj, ii = edge_index_global_lig
                 mask = jj < ii
                 mask_i = ii[mask]
-                
->>>>>>> 663a1783
+
             (
                 edge_index_global,
                 edge_attr_global,
@@ -2001,9 +1935,6 @@
                 self.num_bond_classes,
                 self.device,
             )
-<<<<<<< HEAD
-
-=======
             
                
             (
@@ -2024,7 +1955,6 @@
                 sorting=False,
             )      
             
->>>>>>> 663a1783
             if save_traj:
                 atom_decoder = self.dataset_info.atom_decoder
                 write_xyz_file_from_batch(
