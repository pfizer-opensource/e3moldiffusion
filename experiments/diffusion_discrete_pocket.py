--- conflicted
+++ resolved
@@ -1156,7 +1156,6 @@
                 p = torch.rand(z.size(0), device=z.device)
                 p = (p > self.hparams.dropout_prob).unsqueeze(-1).float()
                 z = z * p
-<<<<<<< HEAD
         if self.hparams.context_mapping:
             # mask context
             p = torch.rand(context.size(0), device=context.device)
@@ -1170,10 +1169,7 @@
             del context_full
         else:
             context = None
-                     
-=======
-
->>>>>>> 4a6b5e98
+         
         out = self.model(
             x=atom_feats_in_perturbed,
             z=z,
@@ -2287,7 +2283,6 @@
         iterator = (
             tqdm(reversed(chain), total=len(chain)) if verbose else reversed(chain)
         )
-<<<<<<< HEAD
         
         if context is not None:
             context_full = torch.zeros((pos_joint.size(0), context.size(1)), device=self.device)
@@ -2298,9 +2293,7 @@
             context = context_full
             del context_full
             
-=======
-
->>>>>>> 4a6b5e98
+
         for i, timestep in enumerate(iterator):
             s = torch.full(
                 size=(bs,), fill_value=timestep, dtype=torch.long, device=self.device
