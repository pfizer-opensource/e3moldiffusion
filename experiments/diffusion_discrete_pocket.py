import logging
import os
import pickle
from datetime import datetime
from typing import Dict, List, Tuple

import pandas as pd
import pytorch_lightning as pl
import torch
import torch.nn.functional as F
from torch import Tensor
from torch_geometric.data import Batch
from torch_geometric.nn import radius_graph
from torch_geometric.utils import dense_to_sparse, sort_edge_index
from torch_scatter import scatter_mean
from tqdm import tqdm

from e3moldiffusion.coordsatomsbonds import (
    DenoisingEdgeNetwork,
    LatentEncoderNetwork,
    SoftMaxAttentionAggregation,
)
from e3moldiffusion.latent import PriorLatentLoss, get_latent_model
from e3moldiffusion.modules import (
    ClusterContinuousEmbedder,
    DenseLayer,
    GatedEquivBlock,
    TimestepEmbedder,
)
from e3moldiffusion.molfeat import get_bond_feature_dims
from experiments.data.abstract_dataset import AbstractDatasetInfos
from experiments.data.distributions import ConditionalDistributionNodes, prepare_context
from experiments.data.utils import (
    get_fc_edge_index_with_offset,
    write_trajectory_as_xyz,
    write_xyz_file,
    write_xyz_file_from_batch,
)
from experiments.diffusion.categorical import CategoricalDiffusionKernel
from experiments.diffusion.continuous import DiscreteDDPM
from experiments.diffusion.utils import (
    extract_scaffolds_from_batch,
    get_joint_edge_attrs,
    initialize_edge_attrs_reverse,
    property_guidance_lig_pocket,
)
from experiments.losses import DiffusionLoss
from experiments.sampling.analyze import analyze_stability_for_molecules
from experiments.sampling.utils import calculate_sa
from experiments.utils import (
    coalesce_edges,
    concat_ligand_pocket,
    get_lipinski_properties,
    get_molecules,
    load_bond_model,
    load_latent_encoder,
    load_model_ligand,
    load_property_model,
    remove_mean_pocket,
)
from experiments.xtb_energy import calculate_xtb_energy

import numpy as np
from rdkit import Chem
from rdkit.Chem import RDConfig
import os
import sys
sys.path.append(os.path.join(RDConfig.RDContribDir, 'SA_Score'))
import sascorer

from experiments.data.ligand.utils import sample_atom_num, get_space_size

logging.getLogger("lightning").setLevel(logging.WARNING)
logging.getLogger("pytorch_lightning.utilities.rank_zero").addHandler(
    logging.NullHandler()
)
logging.getLogger("pytorch_lightning.accelerators.cuda").addHandler(
    logging.NullHandler()
)

BOND_FEATURE_DIMS = get_bond_feature_dims()[0]


class Trainer(pl.LightningModule):
    def __init__(
        self,
        hparams: dict,
        dataset_info: AbstractDatasetInfos,
        smiles_list: list,
        histogram: Dict,
        prop_dist=None,
        prop_norm=None,
    ):
        super().__init__()

        # backward compatability:
        if "joint_property_prediction" not in hparams.keys():
            hparams["joint_property_prediction"] = 0
        if "atoms_continuous" not in hparams.keys():
            hparams["atoms_continuous"] = False
        if "bonds_continuous" not in hparams.keys():
            hparams["bonds_continuous"] = False
        if "store_intermediate_coords" not in hparams.keys():
            hparams["store_intermediate_coords"] = False
        if "ligand_pocket_distance_loss" not in hparams.keys():
            hparams["ligand_pocket_distance_loss"] = False
        if "ligand_pocket_hidden_distance" not in hparams.keys():
            hparams["ligand_pocket_hidden_distance"] = False
        if "use_out_norm" not in hparams.keys():
            hparams["use_out_norm"] = True
        if "dynamic_graph" not in hparams.keys():
            hparams["dynamic_graph"] = False
        
        if "kNN" not in hparams.keys():
            hparams["kNN"] = None
        if "use_rbfs" not in hparams.keys():
            hparams["use_rbfs"] = None
            
        self.save_hyperparameters(hparams)
        
        self.kNN = hparams["kNN"]
        self.cutoff_p = hparams["cutoff_local"]
        self.cutoff_lp = hparams["cutoff_local"]

        self.i = 0
        self.validity = 0.0
        self.connected_components = 0.0
        self.qed = 0.0

        self.dataset_info = dataset_info
        self.prop_norm = prop_norm
        self.prop_dist = prop_dist

        atom_types_distribution = dataset_info.atom_types.float()
        if self.hparams.num_bond_classes != 5:
            bond_types_distribution = torch.zeros(
                (self.hparams.num_bond_classes,), dtype=torch.float32
            )
            bond_types_distribution[:5] = dataset_info.edge_types.float()
        else:
            bond_types_distribution = dataset_info.edge_types.float()
        charge_types_distribution = dataset_info.charges_marginals.float()

        self.register_buffer("atoms_prior", atom_types_distribution.clone())
        self.register_buffer("bonds_prior", bond_types_distribution.clone())
        self.register_buffer("charges_prior", charge_types_distribution.clone())

        self.hparams.num_atom_types = dataset_info.input_dims.X
        self.num_charge_classes = dataset_info.input_dims.C
        self.remove_hs = hparams.get("remove_hs")
        if self.remove_hs:
            print("Model without modeling explicit hydrogens")

        self.num_atom_types = self.hparams.num_atom_types
        self.num_atom_features = self.num_atom_types + self.num_charge_classes
        self.num_bond_classes = self.hparams.num_bond_classes

        self.smiles_list = smiles_list

        self.conditional_size_distribution = ConditionalDistributionNodes(histogram)

        if self.hparams.load_ckpt_from_pretrained is not None:
            print("Loading from pre-trained model checkpoint...")

            self.model = load_model_ligand(
                self.hparams.load_ckpt_from_pretrained,
                self.num_atom_features,
                self.num_bond_classes,
                hparams=self.hparams,
            )
            # num_params = len(self.model.state_dict())
            # for i, param in enumerate(self.model.parameters()):
            #     if i < num_params // 2:
            #         param.requires_grad = False
        else:
            self.model = DenoisingEdgeNetwork(
                hn_dim=(hparams["sdim"], hparams["vdim"]),
                num_layers=hparams["num_layers"],
                latent_dim=hparams["latent_dim"],
                use_cross_product=hparams["use_cross_product"],
                num_atom_features=self.num_atom_features,
                num_bond_types=self.num_bond_classes,
                edge_dim=hparams["edim"],
                cutoff_local=hparams["cutoff_local"],
                vector_aggr=hparams["vector_aggr"],
                fully_connected=hparams["fully_connected"],
                local_global_model=hparams["local_global_model"],
                recompute_edge_attributes=True,
                recompute_radius_graph=False,
                edge_mp=hparams["edge_mp"],
                context_mapping=hparams["context_mapping"],
                num_context_features=hparams["num_context_features"],
                coords_param=hparams["continuous_param"],
                use_pos_norm=hparams["use_pos_norm"],
                use_out_norm=hparams["use_out_norm"],
                ligand_pocket_interaction=hparams["ligand_pocket_interaction"],
                store_intermediate_coords=hparams["store_intermediate_coords"],
                distance_ligand_pocket=hparams["ligand_pocket_hidden_distance"],
                bond_prediction=hparams["bond_prediction"],
                property_prediction=hparams["property_prediction"],
                joint_property_prediction=hparams["joint_property_prediction"],
                regression_property=hparams["regression_property"],
                dynamic_graph=hparams["dynamic_graph"],
                kNN=hparams["kNN"],
                use_rbfs=hparams["use_rbfs"],
            )

        self.max_nodes = dataset_info.max_n_nodes

        if self.hparams.use_centroid_context_embed:
            self.cluster_embed = ClusterContinuousEmbedder(
                self.hparams.num_context_features,
                self.hparams.latent_dim,
                dropout_prob=0.1,
            )
            self.t_embedder = TimestepEmbedder(self.hparams.latent_dim)

        if self.hparams.use_latent_encoder:
            if self.hparams.load_ckpt_from_pretrained is not None:
                (
                    self.encoder,
                    self.latent_lin,
                    self.graph_pooling,
                    self.mu_logvar_z,
                    self.node_z,
                    self.latentmodel,
                ) = load_latent_encoder(
                    filepath=self.hparams.load_ckpt_from_pretrained,
                    max_n_nodes=self.max_nodes,
                )
            else:
                self.encoder = LatentEncoderNetwork(
                    num_atom_features=self.num_atom_types,
                    num_bond_types=self.num_bond_classes,
                    edge_dim=hparams["edim_latent"],
                    cutoff_local=hparams["cutoff_local"],
                    hn_dim=(hparams["sdim_latent"], hparams["vdim_latent"]),
                    num_layers=hparams["num_layers_latent"],
                    vector_aggr=hparams["vector_aggr"],
                    intermediate_outs=hparams["intermediate_outs"],
                    use_pos_norm=hparams["use_pos_norm_latent"],
                    use_out_norm=hparams["use_out_norm_latent"],
                )
                self.latent_lin = GatedEquivBlock(
                    in_dims=(hparams["sdim_latent"], hparams["vdim_latent"]),
                    out_dims=(hparams["latent_dim"], None),
                )
                self.graph_pooling = SoftMaxAttentionAggregation(
                    dim=hparams["latent_dim"]
                )
                m = 2 if hparams["latentmodel"] == "vae" else 1
                self.mu_logvar_z = DenseLayer(
                    hparams["latent_dim"], m * hparams["latent_dim"]
                )
                self.node_z = DenseLayer(hparams["latent_dim"], self.max_nodes)
                self.latentmodel = get_latent_model(hparams)

            self.latentloss = PriorLatentLoss(kind=hparams.get("latentmodel"))

        self.sde_pos = DiscreteDDPM(
            beta_min=hparams["beta_min"],
            beta_max=hparams["beta_max"],
            N=hparams["timesteps"],
            scaled_reverse_posterior_sigma=True,
            schedule=self.hparams.noise_scheduler,
            nu=2.5,
            enforce_zero_terminal_snr=False,
            T=self.hparams.timesteps,
            param=self.hparams.continuous_param,
        )
        self.sde_atom_charge = DiscreteDDPM(
            beta_min=hparams["beta_min"],
            beta_max=hparams["beta_max"],
            N=hparams["timesteps"],
            scaled_reverse_posterior_sigma=True,
            schedule=self.hparams.noise_scheduler,
            nu=1,
            enforce_zero_terminal_snr=False,
        )
        self.sde_bonds = DiscreteDDPM(
            beta_min=hparams["beta_min"],
            beta_max=hparams["beta_max"],
            N=hparams["timesteps"],
            scaled_reverse_posterior_sigma=True,
            schedule=self.hparams.noise_scheduler,
            nu=1.5,
            enforce_zero_terminal_snr=False,
        )

        if not self.hparams.atoms_continuous:
            self.cat_atoms = CategoricalDiffusionKernel(
                terminal_distribution=atom_types_distribution,
                alphas=self.sde_atom_charge.alphas.clone(),
                num_atom_types=self.num_atom_types,
                num_bond_types=self.num_bond_classes,
                num_charge_types=self.num_charge_classes,
            )
            self.cat_charges = CategoricalDiffusionKernel(
                terminal_distribution=charge_types_distribution,
                alphas=self.sde_atom_charge.alphas.clone(),
                num_atom_types=self.num_atom_types,
                num_bond_types=self.num_bond_classes,
                num_charge_types=self.num_charge_classes,
            )

        if not self.hparams.bonds_continuous:
            self.cat_bonds = CategoricalDiffusionKernel(
                terminal_distribution=bond_types_distribution,
                alphas=self.sde_bonds.alphas.clone(),
                num_atom_types=self.num_atom_types,
                num_bond_types=self.num_bond_classes,
                num_charge_types=self.num_charge_classes,
            )

        self.diffusion_loss = DiffusionLoss(
            modalities=["coords", "atoms", "charges", "bonds"],
            param=["data", "data", "data", "data"],
        )

        if self.hparams.bond_model_guidance:
            print("Using bond model guidance...")
            self.bond_model = load_bond_model(
                self.hparams.ckpt_bond_model, dataset_info
            )
            for param in self.bond_model.parameters():
                param.requires_grad = False
            self.bond_model.eval()

        if self.hparams.ligand_pocket_distance_loss:
            self.dist_loss = torch.nn.HuberLoss(reduction="none", delta=1.0)
        else:
            self.dist_loss = None

    def training_step(self, batch, batch_idx):
        return self.step_fnc(batch=batch, batch_idx=batch_idx, stage="train")

    def validation_step(self, batch, batch_idx):
        return self.step_fnc(batch=batch, batch_idx=batch_idx, stage="val")

    def test_step(self, batch, batch_idx):
        # return self.step_fnc(batch=batch, batch_idx=batch_idx, stage="test")
        pass

    def on_test_epoch_end(self):
        if self.hparams.use_ligand_dataset_sizes:
            print("Running test sampling. Ligand sizes are taken from the data.")
        else:
            print("Running test sampling. Ligand sizes are sampled.")
        results_dict, generated_smiles, valid_molecules = self.run_evaluation(
            step=0,
            dataset_info=self.dataset_info,
            verbose=True,
            inner_verbose=True,
            eta_ddim=1.0,
            ddpm=True,
            every_k_step=1,
            device="cpu",
            run_test_eval=True,
            use_ligand_dataset_sizes=self.hparams.use_ligand_dataset_sizes,
            build_obabel_mol=self.hparams.build_obabel_mol,
            save_dir=self.hparams.test_save_dir,
            save_traj=self.hparams.save_traj,
            return_molecules=True,
        )
        atom_decoder = valid_molecules[0].dataset_info.atom_decoder

        energies = []
        forces_norms = []
        if self.hparams.calculate_energy and not self.hparams.remove_hs:
            for i in range(len(valid_molecules)):
                atom_types = [
                    atom_decoder[int(a)] for a in valid_molecules[i].atom_types
                ]
                try:
                    e, f = calculate_xtb_energy(
                        valid_molecules[i].positions, atom_types
                    )
                except:
                    continue
                valid_molecules[i].energy = e
                valid_molecules[i].forces_norm = f
                energies.append(e)
                forces_norms.append(f)

        if self.hparams.save_xyz:
            context = []
            for i in range(len(valid_molecules)):
                types = [atom_decoder[int(a)] for a in valid_molecules[i].atom_types]
                write_xyz_file(
                    valid_molecules[i].positions,
                    types,
                    os.path.join(self.hparams.test_save_dir, f"mol_{i}.xyz"),
                )
                types_joint = [
                    atom_decoder[int(a)]
                    for a in torch.cat(
                        [
                            valid_molecules[i].atom_types,
                            valid_molecules[i].atom_types_pocket,
                        ],
                        dim=0,
                    )
                ]
                write_xyz_file(
                    torch.cat(
                        [
                            valid_molecules[i].positions,
                            valid_molecules[i].positions_pocket,
                        ],
                        dim=0,
                    ),
                    types_joint,
                    os.path.join(self.hparams.test_save_dir, f"ligand_pocket_{i}.xyz"),
                )
                if self.prop_dist is not None:
                    tmp = []
                    for j, key in enumerate(self.hparams.properties_list):
                        mean, mad = (
                            self.prop_dist.normalizer[key]["mean"],
                            self.prop_dist.normalizer[key]["mad"],
                        )
                        prop = valid_molecules[i].context[j] * mad + mean
                        tmp.append(float(prop))
                    context.append(tmp)

        if self.prop_dist is not None and self.hparams.save_xyz:
            with open(
                os.path.join(self.hparams.test_save_dir, "context.pickle"), "wb"
            ) as f:
                pickle.dump(context, f)
        if self.hparams.calculate_energy and not self.hparams.remove_hs:
            with open(
                os.path.join(self.hparams.test_save_dir, "energies.pickle"), "wb"
            ) as f:
                pickle.dump(energies, f)
            with open(
                os.path.join(self.hparams.test_save_dir, "forces_norms.pickle"), "wb"
            ) as f:
                pickle.dump(forces_norms, f)
        with open(
            os.path.join(self.hparams.test_save_dir, "generated_smiles.pickle"), "wb"
        ) as f:
            pickle.dump(generated_smiles, f)
        with open(
            os.path.join(self.hparams.test_save_dir, "valid_molecules.pickle"), "wb"
        ) as f:
            pickle.dump(valid_molecules, f)

    def on_validation_epoch_end(self):
        if (self.current_epoch + 1) % self.hparams.test_interval == 0:
            if self.local_rank == 0:
                print(f"Running evaluation in epoch {self.current_epoch + 1}")
            final_res = self.run_evaluation(
                step=self.i,
                dataset_info=self.dataset_info,
                verbose=True,
                inner_verbose=False,
                eta_ddim=1.0,
                ddpm=True,
                every_k_step=1,
                device="cuda",
            )
            self.i += 1
            self.log(
                name="val/validity",
                value=final_res.validity[0],
                on_epoch=True,
                sync_dist=True,
            )
            self.log(
                name="val/uniqueness",
                value=final_res.uniqueness[0],
                on_epoch=True,
                sync_dist=True,
            )
            self.log(
                name="val/novelty",
                value=final_res.novelty[0],
                on_epoch=True,
                sync_dist=True,
            )

    def _log(
        self,
        loss,
        coords_loss,
        atoms_loss,
        charges_loss,
        bonds_loss,
        sa_loss,
        property_loss,
        dloss,
        batch_size,
        stage,
    ):
        self.log(
            f"{stage}/loss",
            loss,
            on_step=True,
            batch_size=batch_size,
            prog_bar=False,
            sync_dist=self.hparams.gpus > 1 and stage == "val",
        )

        self.log(
            f"{stage}/coords_loss",
            coords_loss,
            on_step=True,
            batch_size=batch_size,
            prog_bar=(stage == "train"),
            sync_dist=self.hparams.gpus > 1 and stage == "val",
        )

        self.log(
            f"{stage}/atoms_loss",
            atoms_loss,
            on_step=True,
            batch_size=batch_size,
            prog_bar=(stage == "train"),
            sync_dist=self.hparams.gpus > 1 and stage == "val",
        )

        self.log(
            f"{stage}/charges_loss",
            charges_loss,
            on_step=True,
            batch_size=batch_size,
            prog_bar=(stage == "train"),
            sync_dist=self.hparams.gpus > 1 and stage == "val",
        )

        self.log(
            f"{stage}/bonds_loss",
            bonds_loss,
            on_step=True,
            batch_size=batch_size,
            prog_bar=(stage == "train"),
            sync_dist=self.hparams.gpus > 1 and stage == "val",
        )

        if sa_loss is not None:
            self.log(
                f"{stage}/sa_loss",
                sa_loss,
                on_step=True,
                batch_size=batch_size,
                prog_bar=(stage == "train"),
                sync_dist=self.hparams.gpus > 1 and stage == "val",
            )

        if property_loss is not None:
            self.log(
                f"{stage}/property_loss",
                property_loss,
                on_step=True,
                batch_size=batch_size,
                prog_bar=(stage == "train"),
                sync_dist=self.hparams.gpus > 1 and stage == "val",
            )

        if dloss is not None:
            self.log(
                f"{stage}/d_loss",
                dloss,
                on_step=True,
                batch_size=batch_size,
                prog_bar=(stage == "train"),
                sync_dist=self.hparams.gpus > 1 and stage == "val",
            )

    def step_fnc(self, batch, batch_idx, stage: str):
        batch.batch = batch.pos_batch
        batch_size = int(batch.batch.max()) + 1

        t = torch.randint(
            low=1,
            high=self.hparams.timesteps + 1,
            size=(batch_size,),
            dtype=torch.long,
            device=batch.x.device,
        )
        if self.hparams.loss_weighting == "snr_s_t":
            weights = self.sde_atom_charge.snr_s_t_weighting(
                s=t - 1, t=t, device=self.device, clamp_min=0.05, clamp_max=1.5
            )
        elif self.hparams.loss_weighting == "snr_t":
            weights = self.sde_atom_charge.snr_t_weighting(
                t=t,
                device=self.device,
                clamp_min=0.05,
                clamp_max=1.5,
            )
        elif self.hparams.loss_weighting == "exp_t":
            weights = self.sde_atom_charge.exp_t_weighting(t=t, device=self.device)
        elif self.hparams.loss_weighting == "exp_t_half":
            weights = self.sde_atom_charge.exp_t_half_weighting(t=t, device=self.device)
        elif self.hparams.loss_weighting == "uniform":
            weights = None

        molsize_weights = (
            batch.batch.bincount()
            if self.hparams.molsize_loss_weighting and stage == "train"
            else None
        )

        if self.hparams.context_mapping:
            if self.hparams.use_lipinski_properties:
                context = get_lipinski_properties(batch.mol).to(self.device)
            else:
                context = prepare_context(
                    self.hparams["properties_list"],
                    self.prop_norm,
                    batch,
                    self.hparams.dataset,
                    inflate_batch=not self.hparams.use_centroid_context_embed,
                )
            batch.context = context

        out_dict = self(batch=batch, t=t)

        true_data = {
            "coords": (
                out_dict["coords_true"]
                if self.hparams.continuous_param == "data"
                else out_dict["coords_noise_true"]
            ),
            "atoms": out_dict["atoms_true"],
            "charges": out_dict["charges_true"],
            "bonds": out_dict["bonds_true"],
            "properties": out_dict["property_true"],
        }

        coords_pred = out_dict["coords_pred"]
        atoms_pred = out_dict["atoms_pred"]
        atoms_pred, charges_pred = atoms_pred.split(
            [self.num_atom_types, self.num_charge_classes], dim=-1
        )
        edges_pred = out_dict["bonds_pred"]
        pred_data = {
            "coords": coords_pred,
            "atoms": atoms_pred,
            "charges": charges_pred,
            "bonds": edges_pred,
            "properties": out_dict["property_pred"],
        }

        loss = self.diffusion_loss(
            true_data=true_data,
            pred_data=pred_data,
            batch=batch.pos_batch,
            bond_aggregation_index=out_dict["bond_aggregation_index"],
            intermediate_coords=self.hparams.store_intermediate_coords
            and self.training,
            weights=weights,
            molsize_weights=molsize_weights,
        )

        final_loss = (
            self.hparams.lc_coords * loss["coords"]
            + self.hparams.lc_atoms * loss["atoms"]
            + self.hparams.lc_bonds * loss["bonds"]
            + self.hparams.lc_charges * loss["charges"]
            + self.hparams.lc_properties * loss["sa"]
            + self.hparams.lc_properties * loss["property"]
        )

        if self.hparams.use_latent_encoder:
            prior_loss = self.latentloss(inputdict=out_dict.get("latent"))
            num_nodes_loss = F.cross_entropy(
                out_dict["nodes"]["num_nodes_pred"], out_dict["nodes"]["num_nodes_true"]
            )
            final_loss = (
                final_loss + self.hparams.prior_beta * prior_loss + num_nodes_loss
            )

        if self.hparams.ligand_pocket_distance_loss:
            coords_pocket = out_dict["distance_loss_data"]["pos_centered_pocket"]
            ligand_i, pocket_j = out_dict["distance_loss_data"]["edge_index_cross"]
            dloss_true = (
                (out_dict["coords_true"][ligand_i] - coords_pocket[pocket_j])
                .pow(2)
                .sum(-1)
                .sqrt()
            )
            dloss_pred = (
                (out_dict["coords_pred"][ligand_i] - coords_pocket[pocket_j])
                .pow(2)
                .sum(-1)
                .sqrt()
            )
            # geometry loss
            dloss = self.dist_loss(dloss_true, dloss_pred).mean()
            if self.hparams.ligand_pocket_hidden_distance:
                d_hidden = out_dict["dist_pred"]
                # latent loss
                dloss1 = self.dist_loss(dloss_true, d_hidden).mean()
                # consistency loss between geometry and latent
                dloss2 = self.dist_loss(dloss_pred, d_hidden).mean()
                dloss = dloss + dloss1 + dloss2
            final_loss = final_loss + 1.0 * dloss
        else:
            dloss = None

        if torch.any(final_loss.isnan()):
            final_loss = final_loss[~final_loss.isnan()]
            print(f"Detected NaNs. Terminating training at epoch {self.current_epoch}")
            exit()

        # if self.training:
        #     final_loss.backward()
        #     names_ = []
        #     for name, param in self.model.named_parameters():
        #         if param.grad is None:
        #             names_.append(name)
        #     import pdb

        #     pdb.set_trace()

        self._log(
            final_loss,
            loss["coords"],
            loss["atoms"],
            loss["charges"],
            loss["bonds"],
            loss["sa"],
            loss["property"],
            dloss,
            batch_size,
            stage,
        )

        return final_loss

    def encode_ligand(
        self,
        batch,
    ):
        if self.hparams.use_scaffold_latent_embed:
            batch = extract_scaffolds_from_batch(batch).to(self.device)

        atom_types = batch.x
        pos = batch.pos
        data_batch = batch.batch
        bond_edge_index = batch.edge_index
        bond_edge_attr = batch.edge_attr
        bond_edge_index, bond_edge_attr = sort_edge_index(
            edge_index=bond_edge_index, edge_attr=bond_edge_attr, sort_by_row=False
        )

        bs = len(data_batch.unique())
        # latent encoder
        edge_index_local = radius_graph(
            x=pos,
            r=self.hparams.cutoff_local,
            batch=data_batch,
            max_num_neighbors=128,
            flow="source_to_target",
        )
        edge_index_local, edge_attr_local = coalesce_edges(
            edge_index=edge_index_local,
            bond_edge_index=bond_edge_index,
            bond_edge_attr=bond_edge_attr,
            n=pos.size(0),
        )
        edge_attr_local = F.one_hot(
            edge_attr_local, num_classes=self.num_bond_classes
        ).float()

        latent_out = self.encoder(
            x=F.one_hot(atom_types.long(), num_classes=self.num_atom_types).float(),
            pos=pos,
            edge_index_local=edge_index_local,
            edge_attr_local=edge_attr_local,
            batch=data_batch,
        )
        latent_out, _ = self.latent_lin(x=(latent_out["s"], latent_out["v"]))
        z = self.graph_pooling(latent_out, data_batch, dim=0, dim_size=bs)
        z = self.mu_logvar_z(z)
        return z

    def forward(self, batch: Batch, t: Tensor, rdkit_sa: bool = False):
        atom_types: Tensor = batch.x
        atom_types_pocket: Tensor = batch.x_pocket
        pos: Tensor = batch.pos
        pos_pocket: Tensor = batch.pos_pocket
        charges: Tensor = batch.charges
        data_batch: Tensor = batch.batch
        data_batch_pocket: Tensor = batch.pos_pocket_batch
        bond_edge_index = batch.edge_index
        bond_edge_attr = batch.edge_attr
        context = batch.context if self.hparams.context_mapping else None
        bond_edge_index, bond_edge_attr = sort_edge_index(
            edge_index=bond_edge_index, edge_attr=bond_edge_attr, sort_by_row=False
        )

        # TIME EMBEDDING
        temb = t.float() / self.hparams.timesteps
        temb = temb.clamp(min=self.hparams.eps_min)
        temb = temb.unsqueeze(dim=1)

        z = None
        if self.hparams.use_centroid_context_embed:
            assert self.hparams.latent_dim is not None
            c1 = self.t_embedder(t)
            c2 = self.cluster_embed(context, self.training)
            if self.hparams.use_latent_encoder:
                c = c1 + c2
            else:
                z = c1 + c2
            context = None

        if self.hparams.use_latent_encoder:
            z = self.encode_ligand(batch.to(self.device))
            # latent prior model
            if self.hparams.latentmodel == "diffusion":
                # train the latent score network
                zmean, zstd = self.sde_pos.marginal_prob(z, t)
                zin = zmean + zstd * torch.randn_like(z)
                if self.hparams.latent_detach:
                    zin = zin.detach()
                zpred = self.latentmodel.forward(zin, temb)
                mu = logvar = w = delta_log_pw = None
            elif self.hparams.latentmodel == "nflow":
                # train the latent flow network
                if self.hparams.latent_detach:
                    zin = z.detach()
                else:
                    zin = z
                w, delta_log_pw = self.latentmodel.f(zin)
                mu = logvar = zpred = None
            elif self.hparams.latentmodel == "mmd":
                mu = logvar = zpred = w = delta_log_pw = None
            elif self.hparams.latentmodel == "vae":
                mu, logvar = z.chunk(2, dim=-1)
                z = mu + torch.exp(0.5 * logvar) * torch.randn_like(mu)
                zpred = w = delta_log_pw = None

            if self.hparams.use_centroid_context_embed:
                z = z + c
            latentdict = {
                "z_true": z,
                "z_pred": zpred,
                "mu": mu,
                "logvar": logvar,
                "w": w,
                "delta_log_pw": delta_log_pw,
            }
            pred_num_nodes = self.node_z(z)
            true_num_nodes = batch.batch.bincount()

        pocket_noise = torch.randn_like(pos_pocket) * self.hparams.pocket_noise_std
        pos_pocket = pos_pocket + pocket_noise

        pos_centered, pos_centered_pocket = remove_mean_pocket(
            pos, pos_pocket, data_batch, data_batch_pocket
        )

        if self.hparams.flow_matching:
            (
                pos_perturbed,
                atom_types_perturbed,
                charges_perturbed,
                edge_attr_global_perturbed_lig,
            ) = self.sample_flow(
                pos_centered,
                atom_types,
                charges,
                bond_edge_index,
                bond_edge_attr,
                temb,
                data_batch,
            )

        else:
            # SAMPLING
            noise_coords_true, pos_perturbed = self.sde_pos.sample_pos(
                t,
                pos_centered,
                data_batch,
                remove_mean=False,
            )

            if not self.hparams.atoms_continuous:
                atom_types, atom_types_perturbed = self.cat_atoms.sample_categorical(
                    t,
                    atom_types,
                    data_batch,
                    self.dataset_info,
                    num_classes=self.num_atom_types,
                    type="atoms",
                )
                charges, charges_perturbed = self.cat_charges.sample_categorical(
                    t,
                    charges,
                    data_batch,
                    self.dataset_info,
                    num_classes=self.num_charge_classes,
                    type="charges",
                )
            else:
                atom_types = F.one_hot(
                    atom_types, num_classes=self.num_atom_types
                ).float()
                if self.hparams.continuous_param == "noise":
                    atom_types = 0.25 * atom_types

                # sample noise for OHEs in {0, 1}^NUM_CLASSES
                noise_atom_types = torch.randn_like(atom_types)
                mean_ohes, std_ohes = self.sde_atom_charge.marginal_prob(
                    x=atom_types, t=t[data_batch]
                )
                # perturb OHEs
                atom_types_perturbed = mean_ohes + std_ohes * noise_atom_types

                # Charges
                charges = self.dataset_info.one_hot_charges(charges).float()
                # sample noise for OHEs in {0, 1}^NUM_CLASSES
                noise_charges = torch.randn_like(charges)
                mean_ohes, std_ohes = self.sde_atom_charge.marginal_prob(
                    x=charges, t=t[data_batch]
                )
                # perturb OHEs
                charges_perturbed = mean_ohes + std_ohes * noise_charges

            atom_types_pocket = F.one_hot(
                atom_types_pocket.squeeze().long(), num_classes=self.num_atom_types
            ).float()
            charges_pocket = torch.zeros(
                pos_pocket.shape[0], charges_perturbed.shape[1], dtype=torch.float32
            ).to(self.device)

            # EDGES
            # Fully-connected ligand
            edge_index_global_lig = (
                torch.eq(data_batch.unsqueeze(0), data_batch.unsqueeze(-1))
                .int()
                .fill_diagonal_(0)
            )
            edge_index_global_lig, _ = dense_to_sparse(edge_index_global_lig)
            edge_index_global_lig = sort_edge_index(
                edge_index_global_lig, sort_by_row=False
            )
            edge_index_global_lig, edge_attr_global_lig = coalesce_edges(
                edge_index=edge_index_global_lig,
                bond_edge_index=bond_edge_index,
                bond_edge_attr=bond_edge_attr,
                n=data_batch.size(0),
            )
            edge_index_global_lig, edge_attr_global_lig = sort_edge_index(
                edge_index=edge_index_global_lig,
                edge_attr=edge_attr_global_lig,
                sort_by_row=False,
            )

            if self.hparams.bonds_continuous:
                n = len(pos)
                # create block diagonal matrix
                dense_edge = torch.zeros(n, n, device=self.device, dtype=torch.long)
                # populate entries with integer features
                dense_edge[edge_index_global_lig[0, :], edge_index_global_lig[1, :]] = (
                    edge_attr_global_lig
                )
                dense_edge_ohe = (
                    F.one_hot(dense_edge.view(-1, 1), num_classes=BOND_FEATURE_DIMS + 1)
                    .view(n, n, -1)
                    .float()
                )

                assert (
                    torch.norm(dense_edge_ohe - dense_edge_ohe.permute(1, 0, 2)).item()
                    == 0.0
                )

                # create symmetric noise for edge-attributes
                noise_edges = torch.randn_like(dense_edge_ohe)
                noise_edges = 0.5 * (noise_edges + noise_edges.permute(1, 0, 2))
                assert (
                    torch.norm(noise_edges - noise_edges.permute(1, 0, 2)).item() == 0.0
                )

                signal = self.sde_bonds.sqrt_alphas_cumprod[t]
                std = self.sde_bonds.sqrt_1m_alphas_cumprod[t]

                signal_b = signal[data_batch].unsqueeze(-1).unsqueeze(-1)
                std_b = std[data_batch].unsqueeze(-1).unsqueeze(-1)
                dense_edge_ohe_perturbed = (
                    dense_edge_ohe * signal_b + noise_edges * std_b
                )

                # retrieve as edge-attributes in PyG Format
                edge_attr_global_perturbed_lig = dense_edge_ohe_perturbed[
                    edge_index_global_lig[0, :], edge_index_global_lig[1, :], :
                ]
                edge_attr_global_noise = noise_edges[
                    edge_index_global_lig[0, :], edge_index_global_lig[1, :], :
                ]
            else:
                edge_attr_global_perturbed_lig = (
                    self.cat_bonds.sample_edges_categorical(
                        t,
                        edge_index_global_lig,
                        edge_attr_global_lig,
                        data_batch,
                        return_one_hot=True,
                    )
                    if not self.hparams.bond_prediction
                    else None
                )
        (
            edge_index_global,
            edge_attr_global_perturbed,
            batch_edge_global,
            edge_mask,
            edge_mask_pocket,
        ) = get_joint_edge_attrs(
            pos_perturbed,
            pos_centered_pocket,
            data_batch,
            data_batch_pocket,
            edge_attr_global_perturbed_lig,
            self.num_bond_classes,
            self.device,
            cutoff_p=self.cutoff_p,
            cutoff_lp=self.cutoff_lp,
            kNN=self.kNN,
        )
        # Concatenate Ligand-Pocket
        (
            pos_perturbed,
            atom_types_perturbed,
            charges_perturbed,
            batch_full,
            pocket_mask,
        ) = concat_ligand_pocket(
            pos_perturbed,
            pos_centered_pocket,
            atom_types_perturbed,
            atom_types_pocket,
            charges_perturbed,
            charges_pocket,
            data_batch,
            data_batch_pocket,
            sorting=False,
        )

        # Concatenate all node features
        atom_feats_in_perturbed = torch.cat(
            [atom_types_perturbed, charges_perturbed], dim=-1
        )

        out = self.model(
            x=atom_feats_in_perturbed,
            z=z,
            t=temb,
            pos=pos_perturbed,
            edge_index_local=None,
            edge_index_global=edge_index_global,
            edge_index_global_lig=edge_index_global_lig,
            edge_attr_global=(
                edge_attr_global_perturbed if not self.hparams.bond_prediction else None
            ),
            batch=batch_full,
            batch_edge_global=batch_edge_global,
            context=context,
            pocket_mask=pocket_mask.unsqueeze(1),
            edge_mask=edge_mask,
            edge_mask_pocket=edge_mask_pocket,
            batch_lig=data_batch,
            ca_mask=batch.pocket_ca_mask,
            batch_pocket=batch.pos_pocket_batch,
        )

        # Ground truth masking
        out["coords_true"] = pos_centered
        out["coords_noise_true"] = noise_coords_true
        if self.hparams.atoms_continuous:
            out["atoms_noise_true"] = noise_atom_types
            out["charges_noise_true"] = noise_charges
        out["atoms_true"] = atom_types.argmax(dim=-1)
        out["bonds_true"] = edge_attr_global_lig
        out["charges_true"] = charges.argmax(dim=-1)
        out["bond_aggregation_index"] = edge_index_global_lig[1]

        if self.hparams.use_latent_encoder:
            out["latent"] = latentdict
            out["nodes"] = {
                "num_nodes_pred": pred_num_nodes,
                "num_nodes_true": true_num_nodes - 1,
            }

        if self.hparams.joint_property_prediction:
            assert (
                "sa_score" in self.hparams.regression_property
                or "docking_score" in self.hparams.regression_property
                or "ic50" in self.hparams.regression_property
            )
            if "sa_score" in self.hparams.regression_property:
                if not rdkit_sa:
                    label_sa = (
                        torch.tensor([calculate_sa(mol) for mol in batch.mol])
                        .to(self.device)
                        .float()
                    )
                else:
                    label_sa = np.array([sascorer.calculateScore(Chem.RemoveHs(mol)) for mol in batch.mol])
                    label_sa = (label_sa - 1.0) / (10.0 - 1.0)
                    label_sa = 1.0 - label_sa
                    label_sa = torch.from_numpy(label_sa).float().to(pos.device)
            else:
                label_sa = None
            if (
                "docking_score" in self.hparams.regression_property
                or "ic50" in self.hparams.regression_property
            ):
                if "docking_score" in self.hparams.regression_property:
                    label_prop = batch.docking_scores.float()
                elif "ic50" in self.hparams.regression_property:
                    label_prop = batch.ic50.float()
                else:
                    raise Exception(
                        "Specified regression property ot supported. Choose docking_score or ic50"
                    )
            else:
                label_prop = None
            out["property_true"] = {"sa_score": label_sa, "property": label_prop}
            sa_pred, prop_pred = out["property_pred"]
            out["property_pred"] = {"sa_score": sa_pred, "property": prop_pred}
        else:
            out["property_true"] = None
            out["property_pred"] = None

        if self.hparams.bonds_continuous:
            out["bonds_noise_true"] = edge_attr_global_noise

        if self.hparams.ligand_pocket_distance_loss:
            # Protein Pocket Coords for Distance Loss computation
            # Only select subset based on C-alpha representatives
            data_batch_pocket = data_batch_pocket[batch.pocket_ca_mask]
            # create cross indices between ligand and c-alpha
            adj_cross = (data_batch[:, None] == data_batch_pocket[None, :]).nonzero().T
            out["distance_loss_data"] = {
                "pos_centered_pocket": pos_centered_pocket[batch.pocket_ca_mask],
                "edge_index_cross": adj_cross,
            }

        return out

    def sample_flow(
        self,
        pos_centered,
        atom_types,
        charges,
        bond_edge_index,
        bond_edge_attr,
        temb,
        data_batch,
    ):
        bs = len(data_batch.bincount())
        t1 = (
            torch.tensor(self.hparams.timesteps + 1, dtype=torch.long)
            .repeat(bs)
            .to(self.device)
        )
        t1 = t1.float() / self.hparams.timesteps

        _, x1_pos = self.sde_pos.sample_pos(
            t=t1,
            pos=pos_centered,
            data_batch=data_batch,
            remove_mean=False,
        )
        eps_pos = torch.randn_like(pos_centered)
        mu_t_pos = (1 - temb[data_batch]) * pos_centered + temb[data_batch] * x1_pos
        pos_perturbed = mu_t_pos + eps_pos * self.hparams.flow_matching_sigma

        # EDGES
        edge_index_global_lig = (
            torch.eq(data_batch.unsqueeze(0), data_batch.unsqueeze(-1))
            .int()
            .fill_diagonal_(0)
        )
        edge_index_global_lig, _ = dense_to_sparse(edge_index_global_lig)
        edge_index_global_lig = sort_edge_index(
            edge_index_global_lig, sort_by_row=False
        )
        edge_index_global_lig, edge_attr_global_lig = coalesce_edges(
            edge_index=edge_index_global_lig,
            bond_edge_index=bond_edge_index,
            bond_edge_attr=bond_edge_attr,
            n=data_batch.size(0),
        )
        edge_index_global_lig, edge_attr_global_lig = sort_edge_index(
            edge_index=edge_index_global_lig,
            edge_attr=edge_attr_global_lig,
            sort_by_row=False,
        )
        n = len(pos_centered)
        # create block diagonal matrix
        dense_edge = torch.zeros(n, n, device=self.device, dtype=torch.long)
        # populate entries with integer features
        dense_edge[edge_index_global_lig[0, :], edge_index_global_lig[1, :]] = (
            edge_attr_global_lig
        )
        dense_edge_ohe = (
            F.one_hot(dense_edge.view(-1, 1), num_classes=BOND_FEATURE_DIMS + 1)
            .view(n, n, -1)
            .float()
        )
        assert (
            torch.norm(dense_edge_ohe - dense_edge_ohe.permute(1, 0, 2)).item() == 0.0
        )

        # create symmetric noise for edge-attributes
        noise_edges = torch.randn_like(dense_edge_ohe)
        noise_edges = 0.5 * (noise_edges + noise_edges.permute(1, 0, 2))
        assert torch.norm(noise_edges - noise_edges.permute(1, 0, 2)).item() == 0.0

        signal = self.sde_bonds.sqrt_alphas_cumprod[t1]
        std = self.sde_bonds.sqrt_1m_alphas_cumprod[t1]

        signal_b = signal[data_batch].unsqueeze(-1).unsqueeze(-1)
        std_b = std[data_batch].unsqueeze(-1).unsqueeze(-1)
        dense_edge_ohe_perturbed = dense_edge_ohe * signal_b + noise_edges * std_b

        mu_t_edge = (1 - temb[data_batch]) * dense_edge + temb[
            data_batch
        ] * dense_edge_ohe_perturbed
        dense_edge_ohe_perturbed = (
            mu_t_edge + noise_edges * self.hparams.flow_matching_sigma
        )

        # retrieve as edge-attributes in PyG Format
        edge_attr_global_perturbed_lig = dense_edge_ohe_perturbed[
            edge_index_global_lig[0, :], edge_index_global_lig[1, :], :
        ]

        # ATOMS, CHARGES
        atom_types = F.one_hot(atom_types, num_classes=self.num_atom_types).float()
        charges = self.dataset_info.one_hot_charges(charges).float()
        _, x1_atoms = self.sde_atom_charge.sample(
            t=t1,
            feature=atom_types,
            data_batch=data_batch,
            remove_mean=False,
        )
        _, x1_charges = self.sde_atom_charge.sample(
            t=t1,
            feature=charges,
            data_batch=data_batch,
            remove_mean=False,
        )
        eps_atoms = torch.randn_like(atom_types)
        mu_t_atoms = (1 - temb[data_batch]) * atom_types + temb[data_batch] * x1_atoms
        atom_types_perturbed = mu_t_atoms + eps_atoms * self.hparams.flow_matching_sigma
        mu_t_charges = (1 - temb[data_batch]) * charges + temb[data_batch] * x1_charges
        charges_perturbed = (
            mu_t_charges + torch.randn_like(charges) * self.hparams.flow_matching_sigma
        )

        return (
            pos_perturbed,
            atom_types_perturbed,
            charges_perturbed,
            edge_attr_global_perturbed_lig,
        )

    @torch.no_grad()
    def run_evaluation(
        self,
        step: int,
        dataset_info,
        save_dir: str = None,
        return_molecules: bool = False,
        verbose: bool = False,
        inner_verbose=False,
        save_traj=False,
        ddpm: bool = True,
        eta_ddim: float = 1.0,
        every_k_step: int = 1,
        use_ligand_dataset_sizes: bool = False,
        build_obabel_mol: bool = False,
        run_test_eval: bool = False,
<<<<<<< HEAD
        classifier_guidance_scale: float = 1.0e-4,
        property_classifier_guidance: bool = False,
=======
        guidance_scale: float = 1.0e-4,
        property_classifier_guidance=None,
        property_classifier_guidance_complex=False,
        property_classifier_self_guidance=False,
        classifier_guidance_scale=None,
>>>>>>> fcef3a41
        ckpt_property_model: str = None,
        n_nodes_bias: int = 0,
        device: str = "cpu",
        encode_ligand: bool = True,
        prior_n_atoms: str = "conditional"
    ):
        """
        Runs the evaluation on the entire validation dataloader. Generates 1 ligand in 1 receptor structure
        """

        dataloader = (
            self.trainer.datamodule.val_dataloader()
            if not run_test_eval
            else self.trainer.datamodule.test_dataloader()
        )
        molecule_list = []
        start = datetime.now()
        for i, pocket_data in enumerate(dataloader):
            num_graphs = len(pocket_data.batch.bincount())
            if use_ligand_dataset_sizes or prior_n_atoms == "reference":
                num_nodes_lig = pocket_data.batch.bincount().to(self.device)
            elif prior_n_atoms == "conditional":
                num_nodes_lig = self.conditional_size_distribution.sample_conditional(
                    n1=None, n2=pocket_data.pos_pocket_batch.bincount()
                ).to(self.device)
                num_nodes_lig += n_nodes_bias
            elif prior_n_atoms == "targetdiff":
                _num_nodes_pockets = pocket_data.pos_pocket_batch.bincount()
                _pos_pocket_splits = pocket_data.pos_pocket.split(_num_nodes_pockets.cpu().numpy().tolist(), dim=0)
                num_nodes_lig = torch.tensor([sample_atom_num(get_space_size(n.cpu().numpy())) for n in _pos_pocket_splits]).to(self.device)
                num_nodes_lig += n_nodes_bias
                
            molecules = self.reverse_sampling(
                num_graphs=num_graphs,
                num_nodes_lig=num_nodes_lig,
                pocket_data=pocket_data,
                verbose=inner_verbose,
                save_traj=save_traj,
                ddpm=ddpm,
                eta_ddim=eta_ddim,
                every_k_step=every_k_step,
<<<<<<< HEAD
                classifier_guidance_scale=classifier_guidance_scale,
                property_classifier_guidance=property_classifier_guidance,
=======
>>>>>>> fcef3a41
                ckpt_property_model=ckpt_property_model,
                property_classifier_guidance=property_classifier_guidance,
                property_classifier_guidance_complex=property_classifier_guidance_complex,
                property_classifier_self_guidance=property_classifier_self_guidance,
                classifier_guidance_scale=classifier_guidance_scale,
                save_dir=save_dir,
                build_obabel_mol=build_obabel_mol,
                iteration=i,
                encode_ligand=encode_ligand,
            )
            molecule_list.extend(molecules)
        (
            stability_dict,
            validity_dict,
            statistics_dict,
            all_generated_smiles,
            stable_molecules,
            valid_molecules,
        ) = analyze_stability_for_molecules(
            molecule_list=molecule_list,
            dataset_info=dataset_info,
            smiles_train=self.smiles_list,
            local_rank=self.local_rank,
            return_molecules=return_molecules,
            remove_hs=self.hparams.remove_hs,
            device=device,
        )

        if not run_test_eval:
            save_cond = (
                self.validity < validity_dict["validity"]
                and self.connected_components <= statistics_dict["connected_components"]
            )
        else:
            save_cond = False
        if save_cond:
            self.validity = validity_dict["validity"]
            self.connected_components = statistics_dict["connected_components"]
            save_path = os.path.join(self.hparams.save_dir, "best_valid.ckpt")
            self.trainer.save_checkpoint(save_path)

        run_time = datetime.now() - start
        if verbose:
            if self.local_rank == 0:
                print(f"Run time={run_time}")
        total_res = dict(stability_dict)
        total_res.update(validity_dict)
        total_res.update(statistics_dict)
        if self.local_rank == 0:
            print(total_res)
        total_res = pd.DataFrame.from_dict([total_res])
        if self.local_rank == 0:
            print(total_res)

        total_res["step"] = str(step)
        total_res["epoch"] = str(self.current_epoch)
        total_res["run_time"] = str(run_time)
        try:
            if save_dir is None:
                save_dir = os.path.join(
                    self.hparams.save_dir,
                    "run" + str(self.hparams.id),
                    "evaluation.csv",
                )
                print(f"Saving evaluation csv file to {save_dir}")
            else:
                save_dir = os.path.join(save_dir, "evaluation.csv")
            if self.local_rank == 0:
                with open(save_dir, "a") as f:
                    total_res.to_csv(f, header=True)
        except Exception as e:
            print(e)
            pass

        if return_molecules:
            return total_res, all_generated_smiles, valid_molecules
        else:
            return total_res

    @torch.no_grad()
    def generate_ligands(
        self,
        pocket_data,
        num_graphs,
        inner_verbose,
        save_traj,
        ddpm,
        eta_ddim,
        relax_mol=False,
        max_relax_iter=200,
        build_obabel_mol=False,
        sanitize=True,
        every_k_step=1,
        fix_n_nodes=False,
        vary_n_nodes=False,
        n_nodes_bias=0,
        ckpt_property_model=None,
        ckpt_sa_model=None,
        property_classifier_guidance=None,
        property_classifier_guidance_complex=False,
        property_classifier_self_guidance=False,
        classifier_guidance_scale=None,
        sa_importance_sampling=False,
        sa_importance_sampling_start=0,
        sa_importance_sampling_end=200,
        sa_every_importance_t=5,
        sa_tau=0.1,
        property_importance_sampling: bool = False,
        property_importance_sampling_start=0,
        property_importance_sampling_end=200,
        property_every_importance_t=5,
        property_tau: float = 0.1,
        maximize_property=True,
        encode_ligand: bool = True,
        save_dir=None,
<<<<<<< HEAD
        prior_n_atoms: str = "conditional"
    ):  
        
        if prior_n_atoms == "conditional":
            if fix_n_nodes:
                num_nodes_lig = pocket_data.batch.bincount().to(self.device)
                if vary_n_nodes:
                    num_nodes_lig += torch.randint(
                        low=0, high=n_nodes_bias, size=num_nodes_lig.size()
                    ).to(self.device)
                else:
                    num_nodes_lig += n_nodes_bias
=======
    ):
        if fix_n_nodes:
            num_nodes_lig = pocket_data.batch.bincount().to(self.device)
            if vary_n_nodes:
                num_nodes_lig += torch.randint(
                    low=-n_nodes_bias // 2,
                    high=n_nodes_bias // 2,
                    size=num_nodes_lig.size(),
                ).to(self.device)
>>>>>>> fcef3a41
            else:
                try:
                    pocket_size = pocket_data.pos_pocket_batch.bincount()[0].unsqueeze(0)
                    num_nodes_lig = (
                        self.conditional_size_distribution.sample_conditional(
                            n1=None, n2=pocket_size
                        )
                        .repeat(num_graphs)
                        .to(self.device)
                    )
                except Exception:
                    print(
                        "Could not retrieve ligand size from the conditional size distribution given the pocket size. Taking the ground truth size."
                    )
                    num_nodes_lig = pocket_data.batch.bincount().to(self.device)
                if vary_n_nodes:
                    num_nodes_lig += torch.randint(
                        low=0, high=n_nodes_bias, size=num_nodes_lig.size()
                    ).to(self.device)
                else:
                    num_nodes_lig += n_nodes_bias
        elif prior_n_atoms == "targetdiff":
            _num_nodes_pockets = pocket_data.pos_pocket_batch.bincount()
            _pos_pocket_splits = pocket_data.pos_pocket.split(_num_nodes_pockets.cpu().numpy().tolist(), dim=0)
            num_nodes_lig = torch.tensor([sample_atom_num(get_space_size(n.cpu().numpy())) for n in _pos_pocket_splits]).to(self.device)
            
            if vary_n_nodes:
                num_nodes_lig += torch.randint(
                    low=0, high=n_nodes_bias, size=num_nodes_lig.size()
                    ).to(self.device)
            else:
                num_nodes_lig += n_nodes_bias
                    
        molecules = self.reverse_sampling(
            num_graphs=num_graphs,
            num_nodes_lig=num_nodes_lig,
            pocket_data=pocket_data,
            verbose=inner_verbose,
            save_traj=save_traj,
            ddpm=ddpm,
            eta_ddim=eta_ddim,
            every_k_step=every_k_step,
            relax_mol=relax_mol,
            max_relax_iter=max_relax_iter,
            sanitize=sanitize,
            build_obabel_mol=build_obabel_mol,
            ckpt_property_model=ckpt_property_model,
            ckpt_sa_model=ckpt_sa_model,
            property_classifier_guidance=property_classifier_guidance,
            property_classifier_guidance_complex=property_classifier_guidance_complex,
            property_classifier_self_guidance=property_classifier_self_guidance,
            classifier_guidance_scale=classifier_guidance_scale,
            sa_importance_sampling=sa_importance_sampling,
            sa_importance_sampling_start=sa_importance_sampling_start,
            sa_importance_sampling_end=sa_importance_sampling_end,
            sa_every_importance_t=sa_every_importance_t,
            sa_tau=sa_tau,
            property_importance_sampling=property_importance_sampling,
            property_importance_sampling_start=property_importance_sampling_start,
            property_importance_sampling_end=property_importance_sampling_end,
            property_every_importance_t=property_every_importance_t,
            property_tau=property_tau,
            maximize_property=maximize_property,
            save_dir=save_dir,
            encode_ligand=encode_ligand,
        )
        return molecules

    def sample_prior_z(self, bs, device):
        z = torch.randn(bs, self.hparams.latent_dim, device=device)

        if self.hparams.latentmodel == "diffusion":
            chain = range(self.hparams.timesteps)
            iterator = reversed(chain)
            for timestep in iterator:
                s = torch.full(
                    size=(bs,), fill_value=timestep, dtype=torch.long, device=device
                )
                t = s + 1
                temb = t / self.hparams.timesteps
                temb = temb.unsqueeze(dim=1)
                z_pred = self.latentmodel.forward(z, temb)
                if self.hparams.noise_scheduler == "adaptive":
                    sigma_sq_ratio = self.sde_pos.get_sigma_pos_sq_ratio(
                        s_int=s, t_int=t
                    )
                    z_t_prefactor = (
                        self.sde_pos.get_alpha_pos_ts(t_int=t, s_int=s) * sigma_sq_ratio
                    ).unsqueeze(-1)
                    x_prefactor = self.sde_pos.get_x_pos_prefactor(
                        s_int=s, t_int=t
                    ).unsqueeze(-1)

                    prefactor1 = self.sde_pos.get_sigma2_bar(t_int=t)
                    prefactor2 = self.sde_pos.get_sigma2_bar(
                        t_int=s
                    ) * self.sde_pos.get_alpha_pos_ts_sq(t_int=t, s_int=s)
                    sigma2_t_s = prefactor1 - prefactor2
                    noise_prefactor_sq = sigma2_t_s * sigma_sq_ratio
                    noise_prefactor = torch.sqrt(noise_prefactor_sq).unsqueeze(-1)

                    mu = z_t_prefactor * z + x_prefactor * z_pred
                    noise = torch.randn_like(z)
                    z = mu + noise_prefactor * noise
                else:
                    rev_sigma = self.sde_pos.reverse_posterior_sigma[t].unsqueeze(-1)
                    sigmast = self.sde_pos.sqrt_1m_alphas_cumprod[t].unsqueeze(-1)
                    sigmas2t = sigmast.pow(2)

                    sqrt_alphas = self.sde_pos.sqrt_alphas[t].unsqueeze(-1)
                    sqrt_1m_alphas_cumprod_prev = torch.sqrt(
                        1.0 - self.sde_pos.alphas_cumprod_prev[t]
                    ).unsqueeze(-1)
                    one_m_alphas_cumprod_prev = sqrt_1m_alphas_cumprod_prev.pow(2)
                    sqrt_alphas_cumprod_prev = torch.sqrt(
                        self.sde_pos.alphas_cumprod_prev[t].unsqueeze(-1)
                    )
                    one_m_alphas = self.sde_pos.discrete_betas[t].unsqueeze(-1)

                    mean = (
                        sqrt_alphas * one_m_alphas_cumprod_prev * z
                        + sqrt_alphas_cumprod_prev * one_m_alphas * z_pred
                    )
                    mean = (1.0 / sigmas2t) * mean
                    std = rev_sigma
                    noise = torch.randn_like(mean)
                    z = mean + std * noise
        elif self.hparams.latentmodel == "nflow":
            z = self.latentmodel.g(z).view(bs, -1)

        return z

    def importance_sampling(
        self,
        node_feats_in,
        temb,
        pos,
        edge_index_local,
        edge_index_global,
        edge_attr_global,
        batch,
        batch_lig,
        batch_edge_global,
        context,
        batch_num_nodes,
        edge_index_global_lig: Tensor,
        edge_attr_global_lig: Tensor,
        pocket_mask: Tensor,
        edge_mask: Tensor,
        ca_mask: Tensor,
        edge_mask_pocket: Tensor,
        batch_pocket: Tensor,
        maximize_score: bool = True,
        sa_tau: float = 0.1,
        property_tau: float = 0.1,
        kind: str = "sa_score",
        sa_model=None,
        property_model=None,
    ):
        """
        Idea:
        The point clouds / graphs have an intermediate predicted synthesizability.
        Given a set/population of B graphs/point clouds we want to __bias__ the sampling process towards "regions" where the fitness (here the synth.) is maximized.
        Hence we can compute importance weights for each sample i=1,2,...,B and draw a new population with replacement.
        As the sampling process is stochastic, repeated samples will evolve differently.
        However we need to think about ways to also include/enforce uniformity such that some samples are not drawn too often.
        To make it more "uniform", we can use temperature annealing in the softmax
        """

        assert kind in ["sa_score", "docking_score", "ic50", "joint"]

        if sa_model is None and property_model is None:
            assert self.hparams.joint_property_prediction
            out = self.model(
                x=node_feats_in,
                t=temb,
                pos=pos,
                edge_index_local=edge_index_local,
                edge_index_global=edge_index_global,
                edge_index_global_lig=edge_index_global_lig,
                edge_attr_global=edge_attr_global,
                batch=batch,
                batch_edge_global=batch_edge_global,
                context=context,
                pocket_mask=pocket_mask.unsqueeze(1),
                edge_mask=edge_mask,
                edge_mask_pocket=edge_mask_pocket,
                batch_lig=batch_lig,
                ca_mask=ca_mask,
                batch_pocket=batch_pocket,
            )
        elif kind == "sa_score" and sa_model is not None:
            out = sa_model(
                x=node_feats_in,
                t=temb,
                pos=pos,
                edge_index_local=edge_index_local,
                edge_index_global=edge_index_global,
                edge_index_global_lig=edge_index_global_lig,
                edge_attr_global=edge_attr_global,
                batch=batch,
                batch_edge_global=batch_edge_global,
                context=context,
                pocket_mask=pocket_mask.unsqueeze(1),
                edge_mask=edge_mask,
                edge_mask_pocket=edge_mask_pocket,
                batch_lig=batch_lig,
                ca_mask=ca_mask,
                batch_pocket=batch_pocket,
            )
        elif kind == "docking_score" or kind == "ic50" and property_model is not None:
            out = property_model(
                x=node_feats_in,
                t=temb,
                pos=pos,
                edge_index_local=edge_index_local,
                edge_index_global=edge_index_global,
                edge_index_global_lig=edge_index_global_lig,
                edge_attr_global=edge_attr_global,
                batch=batch,
                batch_edge_global=batch_edge_global,
                context=context,
                pocket_mask=pocket_mask.unsqueeze(1),
                edge_mask=edge_mask,
                edge_mask_pocket=edge_mask_pocket,
                batch_lig=batch_lig,
                ca_mask=ca_mask,
                batch_pocket=batch_pocket,
            )

        pocket_mask = pocket_mask.bool()
        node_feats_in = node_feats_in[pocket_mask]
        pos = pos[pocket_mask]

        prop_pred = out["property_pred"]
        sa, prop = prop_pred
        sa = sa.squeeze(1).sigmoid() if sa is not None else None

        if prop is not None:
            if prop.dim() == 2:
                prop = prop.squeeze()
            if kind == "docking_score":
                prop = -1.0 * prop

        if not maximize_score and sa is not None:
            sa = 1.0 - sa

        n = pos.size(0)
        b = len(batch_num_nodes)

        weights_sa = (sa / sa_tau).softmax(dim=0) if sa is not None else None

        weights_prop = (
            (prop / property_tau).softmax(dim=0) if prop is not None else None
        )

        if kind == "joint":
            assert sa is not None and prop is not None
            weights = (weights_sa + weights_prop) / (sa_tau + property_tau)
            weights = weights.softmax(dim=0)
        elif kind == "sa_score":
            assert sa is not None
            weights = weights_sa
        elif kind == "docking_score" or kind == "ic50":
            assert prop is not None
            weights = weights_prop

        select = torch.multinomial(weights, num_samples=len(weights), replacement=True)
        select = select.sort()[0]
        ptr = torch.concat(
            [
                torch.zeros((1,), device=batch_num_nodes.device, dtype=torch.long),
                batch_num_nodes.cumsum(0),
            ],
            dim=0,
        )
        batch_num_nodes_new = batch_num_nodes[select]
        # select
        batch_new = torch.arange(b, device=pos.device).repeat_interleave(
            batch_num_nodes_new
        )
        ## node level
        a, b = node_feats_in.size(1), pos.size(1)
        x = torch.concat([node_feats_in, pos], dim=1)
        x_split = x.split(batch_num_nodes.cpu().numpy().tolist(), dim=0)
        x_select = torch.concat([x_split[i] for i in select.cpu().numpy()], dim=0)
        node_feats_in, pos = x_select.split([a, b], dim=-1)

        ## edge level
        edge_slices = [
            slice(ptr[i - 1].item(), ptr[i].item()) for i in range(1, len(ptr))
        ]
        edge_slices_new = [edge_slices[i] for i in select.cpu().numpy()]

        # populate the dense edge-tensor
        E_dense = torch.zeros(
            (n, n, edge_attr_global_lig.size(1)),
            dtype=edge_attr_global_lig.dtype,
            device=edge_attr_global_lig.device,
        )
        E_dense[edge_index_global_lig[0], edge_index_global_lig[1], :] = (
            edge_attr_global_lig
        )

        # select the slices
        E_s = torch.stack(
            [
                torch.block_diag(*[E_dense[s, s, i] for s in edge_slices_new])
                for i in range(E_dense.size(-1))
            ],
            dim=-1,
        )
        new_ptr = torch.concat(
            [
                torch.zeros((1,), device=batch_num_nodes_new.device, dtype=torch.long),
                batch_num_nodes_new.cumsum(0),
            ],
            dim=0,
        )

        new_fc_edge_index = torch.concat(
            [
                get_fc_edge_index_with_offset(
                    n=batch_num_nodes_new[i].item(), offset=new_ptr[i].item()
                )
                for i in range(len(new_ptr) - 1)
            ],
            dim=1,
        )

        new_edge_attr = E_s[new_fc_edge_index[0], new_fc_edge_index[1], :]
        # batch_edge_global = batch_new[new_fc_edge_index[0]]
        # batch_edge_global = None

        out = (
            pos.to(self.device),
            node_feats_in.to(self.device),
            new_fc_edge_index.to(self.device),
            new_edge_attr.to(self.device),
            batch_new.to(self.device),
            None,
            batch_num_nodes_new.to(self.device),
        )
        return out

    def reverse_sampling(
        self,
        num_graphs: int,
        pocket_data: Tensor,
        num_nodes_lig: int = None,
        verbose: bool = False,
        save_traj: bool = False,
        ddpm: bool = True,
        eta_ddim: float = 1.0,
        every_k_step: int = 1,
        save_dir: str = None,
        relax_mol=False,
        max_relax_iter=200,
        sanitize=False,
        build_obabel_mol=False,
        iteration: int = 0,
        ckpt_property_model=None,
        ckpt_sa_model=None,
        property_classifier_guidance=None,
        property_classifier_guidance_complex=False,
        property_classifier_self_guidance=False,
        classifier_guidance_scale=None,
        sa_importance_sampling=False,
        sa_importance_sampling_start=0,
        sa_importance_sampling_end=200,
        sa_every_importance_t=5,
        sa_tau=0.1,
        property_importance_sampling: bool = False,
        property_importance_sampling_start=0,
        property_importance_sampling_end=200,
        property_every_importance_t=5,
        property_tau: float = 0.1,
        maximize_property=True,
        encode_ligand: bool = True,
    ) -> Tuple[Tensor, Tensor, Tensor, Tensor, List]:
        pos_pocket = pocket_data.pos_pocket.to(self.device)
        batch_pocket = pocket_data.pos_pocket_batch.to(self.device)
        x_pocket = pocket_data.x_pocket.to(self.device)

        try:
            ca_mask = pocket_data.ca_mask.to(self.device)
        except:
            ca_mask = None

        batch = torch.arange(num_graphs, device=self.device).repeat_interleave(
            num_nodes_lig, dim=0
        )
        bs = int(batch.max()) + 1

        # sample context condition
        z = None
        context = None
        if self.prop_dist is not None and not self.hparams.use_centroid_context_embed:
            context = self.prop_dist.sample_batch(num_nodes_lig).to(self.device)[batch]
        elif self.hparams.use_centroid_context_embed:
            assert self.hparams.latent_dim is not None
            if self.hparams.use_lipinski_properties:
                context = get_lipinski_properties(pocket_data.mol).to(self.device)
            c = self.cluster_embed(context, train=False)
            if not self.hparams.use_latent_encoder:
                z = c
            context = None

        if self.hparams.use_latent_encoder:
            if encode_ligand:
                # encode ligand
                z = self.encode_ligand(pocket_data.to(self.device))
                if self.hparams.use_centroid_context_embed:
                    z = z + c
            else:
                z = self.sample_prior_z(bs, self.device)
                if (
                    self.hparams.latentmodel == "diffusion"
                    or self.hparams.latentmodel == "nflow"
                ):
                    batch_num_nodes = self.node_z(z).argmax(-1) + 1
                    batch_num_nodes = batch_num_nodes.detach().long()
                else:
                    batch_num_nodes = pocket_data.batch.bincount().to(self.device)
                    # batch_num_nodes = self.conditional_size_distribution.sample_conditional(
                    #    n1=None, n2=pocket_data.pos_pocket_batch.bincount()
                    # ).to(self.device)
                if self.hparams.use_centroid_context_embed:
                    z = z + c

        if (
            property_classifier_self_guidance
            or property_classifier_guidance
            or property_classifier_guidance_complex
        ):
            t = torch.arange(0, self.hparams.timesteps)
            alphas = self.sde_pos.alphas_cumprod[t]
        if (
            property_classifier_guidance
            or property_classifier_guidance_complex
            or property_importance_sampling
        ) and ckpt_property_model is not None:
            property_model = load_property_model(
                ckpt_property_model,
                self.num_atom_features,
                self.num_bond_classes,
                joint_prediction=property_classifier_guidance_complex
                or property_importance_sampling,
            )
            property_model.to(self.device)
            property_model.eval()
        else:
            property_model = None
        if sa_importance_sampling and ckpt_sa_model is not None:
            sa_model = load_property_model(
                ckpt_sa_model,
                self.num_atom_features,
                self.num_bond_classes,
                joint_prediction=sa_importance_sampling,
            )
            sa_model.to(self.device)
            sa_model.eval()
        else:
            sa_model = None

        # initialize the 0-mean point cloud from N(0, I) centered in the pocket
        pocket_cog = scatter_mean(pos_pocket, batch_pocket, dim=0)
        pocket_cog_batch = pocket_cog[batch]
        pos = pocket_cog_batch + torch.randn_like(pocket_cog_batch)
        # pos = pocket_data.pos.to(self.device)
        # batch = pocket_data.batch.to(self.device)

        # # project to COM-free subspace
        pos, pos_pocket = remove_mean_pocket(pos, pos_pocket, batch, batch_pocket)

        n = len(pos)

        if not self.hparams.atoms_continuous:
            # initialize the atom- and charge types
            atom_types = torch.multinomial(
                self.atoms_prior, num_samples=n, replacement=True
            )
            atom_types = F.one_hot(atom_types, self.num_atom_types).float()

            charge_types = torch.multinomial(
                self.charges_prior, num_samples=n, replacement=True
            )
            charge_types = F.one_hot(charge_types, self.num_charge_classes).float()
        else:
            # initialize the atom- and charge types
            atom_types = torch.randn(
                pos.size(0), self.num_atom_types, device=self.device
            )
            charge_types = torch.randn(
                pos.size(0), self.num_charge_classes, device=self.device
            )

        atom_types_pocket = F.one_hot(
            x_pocket.squeeze().long(), num_classes=self.num_atom_types
        ).float()
        charges_pocket = torch.zeros(
            pos_pocket.shape[0], charge_types.shape[1], dtype=torch.float32
        ).to(self.device)

        if self.hparams.bonds_continuous:
            edge_index_local = None
            edge_index_global_lig = (
                torch.eq(batch.unsqueeze(0), batch.unsqueeze(-1))
                .int()
                .fill_diagonal_(0)
            )
            # sample symmetric edge-attributes
            edge_attrs = torch.randn(
                (
                    edge_index_global_lig.size(0),
                    edge_index_global_lig.size(1),
                    self.num_bond_classes,
                ),
                device=self.device,
                dtype=torch.get_default_dtype(),
            )
            # symmetrize
            edge_attrs = 0.5 * (edge_attrs + edge_attrs.permute(1, 0, 2))
            assert torch.norm(edge_attrs - edge_attrs.permute(1, 0, 2)).item() == 0.0
            # get COO format (2, E)
            edge_index_global_lig, _ = dense_to_sparse(edge_index_global_lig)
            edge_index_global_lig = sort_edge_index(
                edge_index_global_lig, sort_by_row=False
            )
            # select in PyG formt (E, self.hparams.num_bond_types)
            edge_attr_global_lig = edge_attrs[
                edge_index_global_lig[0, :], edge_index_global_lig[1, :], :
            ]
            batch_edge_global_lig = batch[edge_index_global_lig[0]]
        else:
            edge_index_local = None
            edge_index_global = (
                torch.eq(batch.unsqueeze(0), batch.unsqueeze(-1))
                .int()
                .fill_diagonal_(0)
            )
            edge_index_global, _ = dense_to_sparse(edge_index_global)
            edge_index_global = sort_edge_index(edge_index_global, sort_by_row=False)
            if not self.hparams.bond_prediction:
                (
                    edge_attr_global_lig,
                    edge_index_global_lig,
                    mask,
                    mask_i,
                ) = initialize_edge_attrs_reverse(
                    edge_index_global,
                    n,
                    self.bonds_prior,
                    self.num_bond_classes,
                    self.device,
                )
            else:
                edge_attr_global = None

        (
            edge_index_global,
            edge_attr_global,
            batch_edge_global,
            edge_mask,
            edge_mask_pocket,
        ) = get_joint_edge_attrs(
            pos,
            pos_pocket,
            batch,
            batch_pocket,
            edge_attr_global_lig,
            self.num_bond_classes,
            self.device,
            cutoff_p=self.cutoff_p,
            cutoff_lp=self.cutoff_lp,
        )

        (
            pos_joint,
            atom_types_joint,
            charge_types_joint,
            batch_full,
            pocket_mask,
        ) = concat_ligand_pocket(
            pos,
            pos_pocket,
            atom_types,
            atom_types_pocket,
            charge_types,
            charges_pocket,
            batch,
            batch_pocket,
            sorting=False,
        )

        if self.hparams.continuous_param == "data":
            chain = range(0, self.hparams.timesteps)
        elif self.hparams.continuous_param == "noise":
            chain = range(0, self.hparams.timesteps - 1)

        chain = chain[::every_k_step]

        iterator = (
            tqdm(reversed(chain), total=len(chain)) if verbose else reversed(chain)
        )
        for i, timestep in enumerate(iterator):
            s = torch.full(
                size=(bs,), fill_value=timestep, dtype=torch.long, device=self.device
            )
            t = s + 1

            temb = t / self.hparams.timesteps
            temb = temb.unsqueeze(dim=1)

            node_feats_in = torch.cat([atom_types_joint, charge_types_joint], dim=-1)

            out = self.model(
                x=node_feats_in,
                z=(
                    z + self.t_embedder(t)
                    if self.hparams.use_centroid_context_embed
                    else z
                ),
                t=temb,
                pos=pos_joint,
                edge_index_local=edge_index_local,
                edge_index_global=edge_index_global,
                edge_index_global_lig=edge_index_global_lig,
                edge_attr_global=edge_attr_global,
                batch=batch_full,
                batch_edge_global=batch_edge_global,
                context=context,
                pocket_mask=pocket_mask.unsqueeze(1),
                edge_mask=edge_mask,
                edge_mask_pocket=edge_mask_pocket,
                batch_lig=batch,
                ca_mask=ca_mask,
                batch_pocket=batch_pocket,
            )

            coords_pred = out["coords_pred"].squeeze()
            atoms_pred, charges_pred = out["atoms_pred"].split(
                [self.num_atom_types, self.num_charge_classes], dim=-1
            )
            atoms_pred = atoms_pred.softmax(dim=-1)
            # N x a_0
            edges_pred = out["bonds_pred"].softmax(dim=-1)
            # E x b_0
            charges_pred = charges_pred.softmax(dim=-1)

            if ddpm:
                if self.hparams.noise_scheduler == "adaptive":
                    # positions
                    pos = self.sde_pos.sample_reverse_adaptive(
                        s, t, pos, coords_pred, batch, cog_proj=False, eta_ddim=eta_ddim
                    )  # here is cog_proj false as it will be downprojected later
                    if self.hparams.atoms_continuous:
                        atom_types = self.sde_atom_charge.sample_reverse_adaptive(
                            s,
                            t,
                            atom_types,
                            atoms_pred,
                            batch,
                        )
                        charge_types = self.sde_atom_charge.sample_reverse_adaptive(
                            s,
                            t,
                            charge_types,
                            charges_pred,
                            batch,
                        )
                    if self.hparams.bonds_continuous:
                        edge_attr_global_lig = self.sde_bonds.sample_reverse_adaptive(
                            s,
                            t,
                            edge_attr_global_lig,
                            edges_pred,
                            batch_edge_global_lig,
                            edge_attrs=edge_attrs,
                            edge_index_global=edge_index_global_lig,
                        )
                else:
                    # positions
                    pos = self.sde_pos.sample_reverse(
                        t, pos, coords_pred, batch, cog_proj=False, eta_ddim=eta_ddim
                    )  # here is cog_proj false as it will be downprojected later
            else:
                pos = self.sde_pos.sample_reverse_ddim(
                    t, pos, coords_pred, batch, cog_proj=False, eta_ddim=eta_ddim
                )  # here is cog_proj false as it will be downprojected later

            if not self.hparams.atoms_continuous:
                # atoms
                atom_types = self.cat_atoms.sample_reverse_categorical(
                    xt=atom_types,
                    x0=atoms_pred,
                    t=t[batch],
                    num_classes=self.num_atom_types,
                )
                # charges
                charge_types = self.cat_charges.sample_reverse_categorical(
                    xt=charge_types,
                    x0=charges_pred,
                    t=t[batch],
                    num_classes=self.num_charge_classes,
                )
            # edges
            if not self.hparams.bonds_continuous:
                (
                    edge_attr_global_lig,
                    edge_index_global_lig,
                    mask,
                    mask_i,
                ) = self.cat_bonds.sample_reverse_edges_categorical(
                    edge_attr_global_lig,
                    edges_pred,
                    t,
                    mask,
                    mask_i,
                    batch=batch,
                    edge_index_global=edge_index_global_lig,
                    num_classes=self.num_bond_classes,
                )
            else:
                edge_attr_global_lig = edges_pred

            (
                edge_index_global,
                edge_attr_global,
                batch_edge_global,
                edge_mask,
                edge_mask_pocket,
            ) = get_joint_edge_attrs(
                pos,
                pos_pocket,
                batch,
                batch_pocket,
                edge_attr_global_lig,
                self.num_bond_classes,
                self.device,
                cutoff_p=self.cutoff_p,
                cutoff_lp=self.cutoff_lp,
            )

            if (
                property_classifier_self_guidance
                or property_classifier_guidance_complex
            ):
                signal = alphas[timestep] / (classifier_guidance_scale * 10)
                (
                    pos,
                    atom_types,
                    charge_types,
                ) = property_guidance_lig_pocket(
                    model=(
                        self.model
                        if property_classifier_self_guidance
                        else property_model
                    ),
                    pos=pos,
                    pos_pocket=pos_pocket,
                    atom_types=atom_types,
                    atom_types_pocket=atom_types_pocket,
                    charge_types=charge_types,
                    charges_pocket=charges_pocket,
                    edge_index_global=edge_index_global,
                    edge_index_global_lig=edge_index_global_lig,
                    edge_attr_global=edge_attr_global,
                    batch=batch,
                    batch_pocket=batch_pocket,
                    batch_full=batch_full,
                    batch_edge_global=batch_edge_global,
                    pocket_mask=pocket_mask,
                    edge_mask=edge_mask,
                    edge_mask_pocket=edge_mask_pocket,
                    ca_mask=pocket_data.pocket_ca_mask.to(batch.device),
                    num_atom_types=self.num_atom_types,
                    atoms_continuous=self.hparams.atoms_continuous,
                    temb=temb,
                    context=context,
                    signal=signal,
                    guidance_scale=classifier_guidance_scale,
                    optimization="minimize",
                )

            elif property_classifier_guidance:
                signal = 1.0  # alphas[timestep] / (guidance_scale * 10)
                pos, atom_types, charge_types = property_classifier_guidance(
                    pos,
                    atom_types,
                    charge_types,
                    temb,
                    property_model,
                    batch,
                    num_atom_types=self.num_atom_types,
                    signal=signal,
                    guidance_scale=classifier_guidance_scale,
                    optimization="minimize",
                )

            elif (
                sa_importance_sampling
                and i % sa_every_importance_t == 0
                and sa_importance_sampling_start <= i <= sa_importance_sampling_end
            ):
                node_feats_in = torch.cat(
                    [atom_types_joint, charge_types_joint], dim=-1
                )
                (
                    pos,
                    node_feats_in,
                    edge_index_global_lig,
                    edge_attr_global_lig,
                    batch,
                    _,
                    num_nodes_lig,
                ) = self.importance_sampling(
                    node_feats_in=node_feats_in,
                    pos=pos_joint,
                    temb=temb,
                    edge_index_local=None,
                    edge_index_global=edge_index_global,
                    edge_attr_global=edge_attr_global,
                    batch=batch_full,
                    batch_lig=batch,
                    batch_edge_global=batch_edge_global,
                    batch_num_nodes=num_nodes_lig,
                    context=None,
                    sa_tau=sa_tau,
                    maximize_score=True,
                    edge_index_global_lig=edge_index_global_lig,
                    edge_attr_global_lig=edge_attr_global_lig,
                    pocket_mask=pocket_mask,
                    ca_mask=ca_mask,
                    edge_mask=edge_mask,
                    batch_pocket=batch_pocket,
                    edge_mask_pocket=edge_mask_pocket,
                    kind="sa_score",
                    sa_model=sa_model,
                )
                atom_types, charge_types = node_feats_in.split(
                    [self.num_atom_types, self.num_charge_classes], dim=-1
                )
                jj, ii = edge_index_global_lig
                mask = jj < ii
                mask_i = ii[mask]

            (
                edge_index_global,
                edge_attr_global,
                batch_edge_global,
                edge_mask,
                edge_mask_pocket,
            ) = get_joint_edge_attrs(
                pos,
                pos_pocket,
                batch,
                batch_pocket,
                edge_attr_global_lig,
                self.num_bond_classes,
                self.device,
                cutoff_p=self.cutoff_p,
                cutoff_lp=self.cutoff_lp,
            )

            (
                pos_joint,
                atom_types_joint,
                charge_types_joint,
                batch_full,
                pocket_mask,
            ) = concat_ligand_pocket(
                pos,
                pos_pocket,
                atom_types,
                atom_types_pocket,
                charge_types,
                charges_pocket,
                batch,
                batch_pocket,
                sorting=False,
            )

            if (
                property_importance_sampling
                and i % property_every_importance_t == 0
                and property_importance_sampling_start
                <= i
                <= property_importance_sampling_end
            ):
                node_feats_in = torch.cat(
                    [atom_types_joint, charge_types_joint], dim=-1
                )
                (
                    pos,
                    node_feats_in,
                    edge_index_global_lig,
                    edge_attr_global_lig,
                    batch,
                    _,
                    num_nodes_lig,
                ) = self.importance_sampling(
                    node_feats_in=node_feats_in,
                    pos=pos_joint,
                    temb=temb,
                    edge_index_local=None,
                    edge_index_global=edge_index_global,
                    edge_attr_global=edge_attr_global,
                    batch=batch_full,
                    batch_lig=batch,
                    batch_edge_global=batch_edge_global,
                    batch_num_nodes=num_nodes_lig,
                    context=None,
                    maximize_score=maximize_property,
                    edge_index_global_lig=edge_index_global_lig,
                    edge_attr_global_lig=edge_attr_global_lig,
                    pocket_mask=pocket_mask,
                    ca_mask=ca_mask,
                    edge_mask=edge_mask,
                    batch_pocket=batch_pocket,
                    edge_mask_pocket=edge_mask_pocket,
                    property_tau=property_tau,
                    kind=(
                        property_model.regression_property[0]
                        if property_model is not None
                        else self.hparams.regression_property[0]
                    ),  # currently hardcoded for one property. If multi-property, this needs to be changed!
                    property_model=property_model,
                )
                atom_types, charge_types = node_feats_in.split(
                    [self.num_atom_types, self.num_charge_classes], dim=-1
                )
                jj, ii = edge_index_global_lig
                mask = jj < ii
                mask_i = ii[mask]

            (
                edge_index_global,
                edge_attr_global,
                batch_edge_global,
                edge_mask,
                edge_mask_pocket,
            ) = get_joint_edge_attrs(
                pos,
                pos_pocket,
                batch,
                batch_pocket,
                edge_attr_global_lig,
                self.num_bond_classes,
                self.device,
                cutoff_p=self.cutoff_p,
                cutoff_lp=self.cutoff_lp,
            )

            (
                pos_joint,
                atom_types_joint,
                charge_types_joint,
                batch_full,
                pocket_mask,
            ) = concat_ligand_pocket(
                pos,
                pos_pocket,
                atom_types,
                atom_types_pocket,
                charge_types,
                charges_pocket,
                batch,
                batch_pocket,
                sorting=False,
            )

            if save_traj:
                atom_decoder = self.dataset_info.atom_decoder
                write_xyz_file_from_batch(
                    pos,
                    atom_types,
                    batch,
                    pos_pocket=pos_pocket,
                    atoms_pocket=atom_types_pocket,
                    batch_pocket=batch_pocket,
                    joint_traj=True,
                    atom_decoder=atom_decoder,
                    path=os.path.join(save_dir, f"iter_{iteration}"),
                    i=i,
                )

        # Move generated molecule back to the original pocket position for docking
        pos += pocket_cog[batch]
        pos_pocket += pocket_cog[batch_pocket]

        out_dict = {
            "coords_pred": pos,
            "coords_pocket": pos_pocket,
            "atoms_pred": atom_types,
            "atoms_pocket": atom_types_pocket,
            "charges_pred": charge_types,
            "bonds_pred": edge_attr_global_lig,
        }
        molecules = get_molecules(
            out_dict,
            batch,
            edge_index_global_lig,
            self.num_atom_types,
            self.num_charge_classes,
            self.dataset_info,
            data_batch_pocket=batch_pocket,
            device=self.device,
            mol_device="cpu",
            context=context,
            relax_mol=relax_mol,
            max_relax_iter=max_relax_iter,
            sanitize=sanitize,
            while_train=False,
            build_obabel_mol=build_obabel_mol,
        )

        if save_traj:
            write_trajectory_as_xyz(
                molecules,
                strict=False,
                joint_traj=True,
                path=os.path.join(save_dir, f"iter_{iteration}"),
            )

        return molecules

    def configure_optimizers(self):
        if self.hparams.optimizer == "adam":
            optimizer = torch.optim.AdamW(
                self.model.parameters(),
                lr=self.hparams["lr"],
                amsgrad=True,
                weight_decay=1.0e-12,
            )
        elif self.hparams.optimizer == "sgd":
            optimizer = torch.optim.SGD(
                self.model.parameters(),
                lr=self.hparams["lr"],
                momentum=0.9,
                nesterov=True,
            )
        if self.hparams["lr_scheduler"] == "reduce_on_plateau":
            lr_scheduler = torch.optim.lr_scheduler.ReduceLROnPlateau(
                optimizer=optimizer,
                patience=self.hparams["lr_patience"],
                cooldown=self.hparams["lr_cooldown"],
                factor=self.hparams["lr_factor"],
            )
        elif self.hparams["lr_scheduler"] == "cyclic":
            lr_scheduler = torch.optim.lr_scheduler.CyclicLR(
                optimizer,
                base_lr=self.hparams["lr_min"],
                max_lr=self.hparams["lr"],
                mode="exp_range",
                step_size_up=self.hparams["lr_step_size"],
                cycle_momentum=False,
            )
        elif self.hparams["lr_scheduler"] == "one_cyclic":
            lr_scheduler = torch.optim.lr_scheduler.OneCycleLR(
                optimizer,
                max_lr=self.hparams["lr"],
                steps_per_epoch=len(self.trainer.datamodule.train_dataset),
                epochs=self.hparams["num_epochs"],
            )
        elif self.hparams["lr_scheduler"] == "cosine_annealing":
            lr_scheduler = torch.optim.lr_scheduler.CosineAnnealingLR(
                optimizer,
                T_max=self.hparams["lr_patience"],
                eta_min=self.hparams["lr_min"],
            )
        scheduler = {
            "scheduler": lr_scheduler,
            "interval": "epoch",
            "frequency": self.hparams["lr_frequency"],
            "monitor": self.validity,
            "strict": False,
        }
        return [optimizer], [scheduler]<|MERGE_RESOLUTION|>--- conflicted
+++ resolved
@@ -1280,16 +1280,11 @@
         use_ligand_dataset_sizes: bool = False,
         build_obabel_mol: bool = False,
         run_test_eval: bool = False,
-<<<<<<< HEAD
-        classifier_guidance_scale: float = 1.0e-4,
-        property_classifier_guidance: bool = False,
-=======
         guidance_scale: float = 1.0e-4,
         property_classifier_guidance=None,
         property_classifier_guidance_complex=False,
         property_classifier_self_guidance=False,
         classifier_guidance_scale=None,
->>>>>>> fcef3a41
         ckpt_property_model: str = None,
         n_nodes_bias: int = 0,
         device: str = "cpu",
@@ -1331,11 +1326,6 @@
                 ddpm=ddpm,
                 eta_ddim=eta_ddim,
                 every_k_step=every_k_step,
-<<<<<<< HEAD
-                classifier_guidance_scale=classifier_guidance_scale,
-                property_classifier_guidance=property_classifier_guidance,
-=======
->>>>>>> fcef3a41
                 ckpt_property_model=ckpt_property_model,
                 property_classifier_guidance=property_classifier_guidance,
                 property_classifier_guidance_complex=property_classifier_guidance_complex,
@@ -1451,30 +1441,20 @@
         maximize_property=True,
         encode_ligand: bool = True,
         save_dir=None,
-<<<<<<< HEAD
         prior_n_atoms: str = "conditional"
     ):  
-        
+        # DiffSBDD settings
         if prior_n_atoms == "conditional":
             if fix_n_nodes:
                 num_nodes_lig = pocket_data.batch.bincount().to(self.device)
                 if vary_n_nodes:
                     num_nodes_lig += torch.randint(
-                        low=0, high=n_nodes_bias, size=num_nodes_lig.size()
+                        low=-n_nodes_bias // 2,
+                        high=n_nodes_bias // 2,
+                        size=num_nodes_lig.size(),
                     ).to(self.device)
                 else:
                     num_nodes_lig += n_nodes_bias
-=======
-    ):
-        if fix_n_nodes:
-            num_nodes_lig = pocket_data.batch.bincount().to(self.device)
-            if vary_n_nodes:
-                num_nodes_lig += torch.randint(
-                    low=-n_nodes_bias // 2,
-                    high=n_nodes_bias // 2,
-                    size=num_nodes_lig.size(),
-                ).to(self.device)
->>>>>>> fcef3a41
             else:
                 try:
                     pocket_size = pocket_data.pos_pocket_batch.bincount()[0].unsqueeze(0)
@@ -1490,20 +1470,26 @@
                         "Could not retrieve ligand size from the conditional size distribution given the pocket size. Taking the ground truth size."
                     )
                     num_nodes_lig = pocket_data.batch.bincount().to(self.device)
-                if vary_n_nodes:
-                    num_nodes_lig += torch.randint(
-                        low=0, high=n_nodes_bias, size=num_nodes_lig.size()
-                    ).to(self.device)
-                else:
-                    num_nodes_lig += n_nodes_bias
+                    if vary_n_nodes:
+                        num_nodes_lig += torch.randint(
+                            low=-n_nodes_bias // 2,
+                            high=n_nodes_bias // 2,
+                            size=num_nodes_lig.size(),
+                            ).to(self.device)
+                    else:
+                        num_nodes_lig += n_nodes_bias
+        # TargetDiff settings
         elif prior_n_atoms == "targetdiff":
             _num_nodes_pockets = pocket_data.pos_pocket_batch.bincount()
             _pos_pocket_splits = pocket_data.pos_pocket.split(_num_nodes_pockets.cpu().numpy().tolist(), dim=0)
-            num_nodes_lig = torch.tensor([sample_atom_num(get_space_size(n.cpu().numpy())) for n in _pos_pocket_splits]).to(self.device)
+            num_nodes_lig = torch.tensor([sample_atom_num(get_space_size(n.cpu().numpy()), 
+                                                          cutoff=5.0) for n in _pos_pocket_splits]).to(self.device)
             
             if vary_n_nodes:
                 num_nodes_lig += torch.randint(
-                    low=0, high=n_nodes_bias, size=num_nodes_lig.size()
+                    low=-n_nodes_bias // 2,
+                    high=n_nodes_bias // 2,
+                    size=num_nodes_lig.size(),
                     ).to(self.device)
             else:
                 num_nodes_lig += n_nodes_bias
