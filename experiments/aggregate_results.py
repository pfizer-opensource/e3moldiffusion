--- conflicted
+++ resolved
@@ -36,59 +36,37 @@
     name = "sampled" if not args.docked else "docked"
 
     if not args.docked:
-<<<<<<< HEAD
-        statistics_dicts = sorted(glob(
-            os.path.join(args.files_dir, "*_statistics_dict.pickle")
-        ))
-=======
         statistics_dicts = sorted(
             glob(os.path.join(args.files_dir, "*_statistics_dict.pickle"))
         )
->>>>>>> 86b5dfcd
         statistics_dict = aggregate_dicts(statistics_dicts)
         if args.remove_single_dicts:
             remove_dicts(statistics_dicts)
     else:
-<<<<<<< HEAD
-        score_dicts = sorted(glob(os.path.join(args.files_dir, "*_qvina2_scores.pickle")))
-=======
         score_dicts = sorted(
             glob(os.path.join(args.files_dir, "*_qvina2_scores.pickle"))
         )
->>>>>>> 86b5dfcd
         score_dict = aggregate_dicts(score_dicts)
         if args.remove_single_dicts:
             remove_dicts(score_dicts)
 
-<<<<<<< HEAD
-    buster_dicts = sorted(glob(os.path.join(args.files_dir, f"*_posebusters_{name}.pickle")))
-=======
     buster_dicts = sorted(
         glob(os.path.join(args.files_dir, f"*_posebusters_{name}.pickle"))
     )
->>>>>>> 86b5dfcd
     buster_dict = aggregate_dicts(buster_dicts)
     if args.remove_single_dicts:
         remove_dicts(buster_dicts)
 
-<<<<<<< HEAD
-    violin_dicts = sorted(glob(os.path.join(args.files_dir, f"*_violin_dict_{name}.pickle")))
-=======
     violin_dicts = sorted(
         glob(os.path.join(args.files_dir, f"*_violin_dict_{name}.pickle"))
     )
->>>>>>> 86b5dfcd
     violin_dict = aggregate_dicts(violin_dicts)
     if args.remove_single_dicts:
         remove_dicts(violin_dicts)
 
-<<<<<<< HEAD
-    posecheck_dicts = sorted(glob(os.path.join(args.files_dir, f"*_posecheck_{name}.pickle")))
-=======
     posecheck_dicts = sorted(
         glob(os.path.join(args.files_dir, f"*_posecheck_{name}.pickle"))
     )
->>>>>>> 86b5dfcd
     posecheck_dict = aggregate_dicts(posecheck_dicts)
     if args.remove_single_dicts:
         remove_dicts(posecheck_dicts)
