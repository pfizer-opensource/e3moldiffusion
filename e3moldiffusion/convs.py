--- conflicted
+++ resolved
@@ -24,10 +24,6 @@
         cross = torch.stack([s1, s2, s3], dim=dim)
         return cross
 
-<<<<<<< HEAD
-=======
-
->>>>>>> 4b15053f
 ########### With Edge Features ###########
 class EQGATGlobalEdgeConvFinal(MessagePassing):
     """
@@ -54,10 +50,7 @@
         use_mlp_update: bool = True,
         vector_aggr: str = "mean",
         use_cross_product: bool = True,
-<<<<<<< HEAD
         edge_mp: bool = False
-=======
->>>>>>> 4b15053f
     ):
         super(EQGATGlobalEdgeConvFinal, self).__init__(
             node_dim=0, aggr=None, flow="source_to_target"
@@ -93,7 +86,6 @@
             ),
         )
         self.edge_post = DenseLayer(edge_dim, edge_dim)
-<<<<<<< HEAD
         
         self.edge_mp = edge_mp
         
@@ -103,9 +95,6 @@
             self.edge_lin = None
         
         
-=======
-
->>>>>>> 4b15053f
         self.scalar_net = DenseLayer(self.si, self.si, bias=True)
         self.update_net = GatedEquivBlock(
             in_dims=(self.si, self.vi),
@@ -208,7 +197,6 @@
     ):
         s, v, p = x
         d, a, r, e = edge_attr
-<<<<<<< HEAD
         
         
         e = self.edge_pre(e)
@@ -216,11 +204,6 @@
         if self.edge_mp:
             e = self.edge_message_passing(p=p, batch=batch, k=4, edge_index_full=edge_index, edge_attr_full=e)
         
-=======
-
-        e = self.edge_pre(e)
-
->>>>>>> 4b15053f
         ms, mv, mp, me = self.propagate(
             sa=s,
             sb=self.scalar_net(s),
@@ -322,12 +305,7 @@
             nv_j = nv0_j
 
         return ns_j, nv_j, pj, edge
-<<<<<<< HEAD
-        
-=======
-
-
->>>>>>> 4b15053f
+        
 ########### Local Without Edge Features ###########
 class EQGATLocalConvFinal(MessagePassing):
     """
