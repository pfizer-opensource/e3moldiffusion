--- conflicted
+++ resolved
@@ -10,11 +10,9 @@
 from torch_scatter import scatter_add, scatter_mean
 
 from e3moldiffusion.gnn import (
-    EQGATDynamicLocalEdge,
     EQGATEdgeGNN,
     EQGATEnergyGNN,
     EQGATLocalGNN,
-    MixGNN,
 )
 from e3moldiffusion.modules import (
     DenseLayer,
@@ -24,7 +22,6 @@
     PropertyPredictionHead,
     PropertyPredictionMLP,
 )
-
 
 class DenoisingEdgeNetwork(nn.Module):
     """_summary_
@@ -62,13 +59,9 @@
         ligand_pocket_interaction: bool = False,
         store_intermediate_coords: bool = False,
         distance_ligand_pocket: bool = False,
-<<<<<<< HEAD
-        model_synth: bool = False
-=======
         property_prediction: bool = False,
         joint_property_prediction: bool = False,
         bond_prediction: bool = False,
->>>>>>> 52e73bcc
     ) -> None:
         super(DenoisingEdgeNetwork, self).__init__()
 
@@ -121,45 +114,31 @@
         else:
             latent_dim_ = None
 
-        self.dynamic = False
-
-        if not self.dynamic:
-            self.gnn = EQGATEdgeGNN(
-                hn_dim=hn_dim,
-                cutoff_local=cutoff_local,
-                num_atom_features=num_atom_features,
-                num_bond_types=num_bond_types,
-                coords_param=coords_param,
-                num_context_features=num_context_features,
-                property_prediction=property_prediction,
-                edge_dim=edge_dim,
-                latent_dim=latent_dim_,
-                num_layers=num_layers,
-                use_cross_product=use_cross_product,
-                vector_aggr=vector_aggr,
-                fully_connected=fully_connected,
-                local_global_model=local_global_model,
-                recompute_radius_graph=recompute_radius_graph,
-                recompute_edge_attributes=recompute_edge_attributes,
-                edge_mp=edge_mp,
-                p1=p1,
-                use_pos_norm=use_pos_norm,
-                ligand_pocket_interaction=ligand_pocket_interaction,
-                store_intermediate_coords=store_intermediate_coords,
-            )
-        else:
-            self.gnn = MixGNN(
-                hn_dim=hn_dim,
-                edge_dim=edge_dim,
-                cutoff_local=cutoff_local,
-                num_layers=num_layers,
-                latent_dim=latent_dim_,
-                rbf_dim=20,
-                vector_aggr=vector_aggr,
-                property_prediction=property_prediction,
-                store_intermediate_coords=store_intermediate_coords,
-            )
-
+    
+        self.gnn = EQGATEdgeGNN(
+            hn_dim=hn_dim,
+            cutoff_local=cutoff_local,
+            num_atom_features=num_atom_features,
+            num_bond_types=num_bond_types,
+            coords_param=coords_param,
+            num_context_features=num_context_features,
+            property_prediction=property_prediction,
+            edge_dim=edge_dim,
+            latent_dim=latent_dim_,
+            num_layers=num_layers,
+            use_cross_product=use_cross_product,
+            vector_aggr=vector_aggr,
+            fully_connected=fully_connected,
+            local_global_model=local_global_model,
+            recompute_radius_graph=recompute_radius_graph,
+            recompute_edge_attributes=recompute_edge_attributes,
+            edge_mp=edge_mp,
+            p1=p1,
+            use_pos_norm=use_pos_norm,
+            ligand_pocket_interaction=ligand_pocket_interaction,
+            store_intermediate_coords=store_intermediate_coords,
+        )
+        
         if property_prediction:
             self.prediction_head = PropertyPredictionHead(
                 hn_dim=hn_dim,
@@ -172,13 +151,8 @@
                 num_atom_features=num_atom_features,
                 num_bond_types=num_bond_types,
                 coords_param=coords_param,
-<<<<<<< HEAD
-                model_synth=model_synth,
-=======
                 joint_property_prediction=self.joint_property_prediction,
->>>>>>> 52e73bcc
             )
-        self.model_synth = model_synth
 
         self.distance_ligand_pocket = distance_ligand_pocket
         if distance_ligand_pocket:
@@ -253,6 +227,7 @@
         batch_lig: OptTensor = None,
         joint_tensor: OptTensor = None,
     ) -> Dict:
+        
         if pos is None and x is None:
             assert joint_tensor is not None
             pos = joint_tensor[:, :3].clone()
@@ -305,47 +280,33 @@
         #    edge_attr_local_transformed = (None, None, None)
 
         v = torch.zeros(size=(x.size(0), 3, self.vdim), device=s.device)
-        if not self.dynamic:
-            # global
-            edge_attr_global_transformed = self.calculate_edge_attrs(
-                edge_index=edge_index_global,
-                edge_attr=edge_attr_global_transformed,
-                pos=pos,
-                sqrt=True,
-                batch=batch if self.ligand_pocket_interaction else None,
-            )
-
-            out = self.gnn(
-                s=s,
-                v=v,
-                p=pos,
-                z=z,
-                edge_index_local=None,
-                edge_attr_local=(None, None, None),
-                edge_index_global=edge_index_global,
-                edge_attr_global=edge_attr_global_transformed,
-                batch=batch,
-                context=cemb,
-                batch_lig=batch_lig,
-                pocket_mask=pocket_mask,
-                edge_mask_pocket=edge_mask_pocket,
-            )
-        else:
-            out = self.gnn(
-                s=s,
-                v=v,
-                p=pos,
-                edge_index_global=edge_index_global,
-                edge_attr_global=edge_attr_global_transformed,
-                batch=batch,
-                pocket_mask=pocket_mask,
-            )
-
-<<<<<<< HEAD
-        coords_pred, atoms_pred, bonds_pred, synth_pred = self.prediction_head(
-=======
+
+        # global
+        edge_attr_global_transformed = self.calculate_edge_attrs(
+            edge_index=edge_index_global,
+            edge_attr=edge_attr_global_transformed,
+            pos=pos,
+            sqrt=True,
+            batch=batch if self.ligand_pocket_interaction else None,
+        )
+
+        out = self.gnn(
+            s=s,
+            v=v,
+            p=pos,
+            z=z,
+            edge_index_local=None,
+            edge_attr_local=(None, None, None),
+            edge_index_global=edge_index_global,
+            edge_attr_global=edge_attr_global_transformed,
+            batch=batch,
+            context=cemb,
+            batch_lig=batch_lig,
+            pocket_mask=pocket_mask,
+            edge_mask_pocket=edge_mask_pocket,
+        )
+
         coords_pred, atoms_pred, bonds_pred, property_pred = self.prediction_head(
->>>>>>> 52e73bcc
             x=out,
             batch=batch,
             edge_index_global=edge_index_global,
@@ -377,11 +338,7 @@
             "atoms_pred": atoms_pred,
             "bonds_pred": bonds_pred,
             "dist_pred": dist_pred,
-<<<<<<< HEAD
-            "synth_pred": synth_pred
-=======
             "property_pred": property_pred,
->>>>>>> 52e73bcc
         }
 
         return out
