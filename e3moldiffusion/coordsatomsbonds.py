--- conflicted
+++ resolved
@@ -93,7 +93,6 @@
     Args:
         nn (_type_): _description_
     """
-<<<<<<< HEAD
     def __init__(self,
                  num_atom_features: int,
                  num_bond_types: int = 5,
@@ -110,29 +109,7 @@
                  vector_aggr: str = "mean",
                  atom_mapping: bool = True,
                  bond_mapping: bool = True,
-                 edge_mp: bool = False,
                  ) -> None:
-=======
-
-    def __init__(
-        self,
-        num_atom_features: int,
-        num_bond_types: int = 5,
-        hn_dim: Tuple[int, int] = (256, 64),
-        edge_dim: int = 32,
-        cutoff_local: float = 7.5,
-        num_layers: int = 5,
-        latent_dim: Optional[int] = None,
-        use_cross_product: bool = False,
-        fully_connected: bool = True,
-        local_global_model: bool = False,
-        recompute_radius_graph: bool = True,
-        recompute_edge_attributes: bool = True,
-        vector_aggr: str = "mean",
-        atom_mapping: bool = True,
-        bond_mapping: bool = True,
-    ) -> None:
->>>>>>> 4b15053f
         super(DenoisingEdgeNetwork, self).__init__()
 
         self.time_mapping_atom = DenseLayer(1, hn_dim[0])
@@ -172,10 +149,8 @@
             fully_connected=fully_connected,
             local_global_model=local_global_model,
             recompute_radius_graph=recompute_radius_graph,
-            recompute_edge_attributes=recompute_edge_attributes,
-<<<<<<< HEAD
+            recompute_edge_attributes=recompute_edge_attributes,,
             edge_mp=edge_mp
-=======
         )
 
         self.prediction_head = PredictionHeadEdge(
@@ -183,7 +158,6 @@
             edge_dim=edge_dim,
             num_atom_features=num_atom_features,
             num_bond_types=num_bond_types,
->>>>>>> 4b15053f
         )
 
         self.reset_parameters()
@@ -242,46 +216,18 @@
         s = self.atom_time_mapping(s + tnode)
 
         edge_attr_global_transformed = self.bond_mapping(edge_attr_global)
-<<<<<<< HEAD
         edge_attr_global_transformed = self.bond_time_mapping(edge_attr_global_transformed + tedge_global)
         
-        #edge_dense = torch.zeros(x.size(0), x.size(0), edge_attr_global_transformed.size(-1), device=s.device)
-        #edge_dense[edge_index_global[0], edge_index_global[1], :] = edge_attr_global_transformed
+        edge_dense = torch.zeros(x.size(0), x.size(0), edge_attr_global_transformed.size(-1), device=s.device)
+        edge_dense[edge_index_global[0], edge_index_global[1], :] = edge_attr_global_transformed
         
-        #if not self.fully_connected:
-        #    edge_attr_local_transformed = edge_dense[edge_index_local[0], edge_index_local[1], :]
-        #    # local
-        #    edge_attr_local_transformed = self.calculate_edge_attrs(edge_index=edge_index_local, edge_attr=edge_attr_local_transformed, pos=pos)  
-        #else:
-        #    
-        edge_attr_local_transformed = (None, None, None)
+        if not self.fully_connected:
+            edge_attr_local_transformed = edge_dense[edge_index_local[0], edge_index_local[1], :]
+            # local
+            edge_attr_local_transformed = self.calculate_edge_attrs(edge_index=edge_index_local, edge_attr=edge_attr_local_transformed, pos=pos)  
+        else:
+            edge_attr_local_transformed = (None, None, None)
             
-=======
-        edge_attr_global_transformed = self.bond_time_mapping(
-            edge_attr_global_transformed + tedge_global
-        )
-
-        edge_dense = torch.zeros(
-            x.size(0), x.size(0), edge_attr_global_transformed.size(-1), device=s.device
-        )
-        edge_dense[
-            edge_index_global[0], edge_index_global[1], :
-        ] = edge_attr_global_transformed
-
-        if not self.fully_connected:
-            edge_attr_local_transformed = edge_dense[
-                edge_index_local[0], edge_index_local[1], :
-            ]
-            # local
-            edge_attr_local_transformed = self.calculate_edge_attrs(
-                edge_index=edge_index_local,
-                edge_attr=edge_attr_local_transformed,
-                pos=pos,
-            )
-        else:
-            edge_attr_local_transformed = (None, None, None)
-
->>>>>>> 4b15053f
         # global
         edge_attr_global_transformed = self.calculate_edge_attrs(
             edge_index=edge_index_global,
