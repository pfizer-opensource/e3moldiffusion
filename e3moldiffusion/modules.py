import math
from typing import Callable, Dict, Optional, Tuple, Union

import torch
import torch.nn as nn
import torch.nn.functional as F
from torch import Tensor
from torch.nn.init import kaiming_uniform_, zeros_
from torch_geometric.nn.inits import reset
from torch_scatter import scatter_add, scatter_mean


class PredictionHeadEdge(nn.Module):
    def __init__(
        self,
        hn_dim: Tuple[int, int],
        edge_dim: int,
        num_atom_features: int,
        num_bond_types: int = 5,
        coords_param: str = "data",
        joint_property_prediction: bool = False,
    ) -> None:
        super(PredictionHeadEdge, self).__init__()
        self.sdim, self.vdim = hn_dim
        self.num_atom_features = num_atom_features
        self.coords_param = coords_param
        self.joint_property_prediction = joint_property_prediction

        self.shared_mapping = DenseLayer(
            self.sdim, self.sdim, bias=True, activation=nn.SiLU()
        )

        self.bond_mapping = DenseLayer(edge_dim, self.sdim, bias=True)

        self.bonds_lin_0 = DenseLayer(
            in_features=self.sdim + 1, out_features=self.sdim, bias=True
        )
        self.bonds_lin_1 = DenseLayer(
            in_features=self.sdim, out_features=num_bond_types, bias=True
        )
        self.coords_lin = DenseLayer(in_features=self.vdim, out_features=1, bias=False)
        self.atoms_lin = DenseLayer(
            in_features=self.sdim, out_features=num_atom_features, bias=True
        )
        if self.joint_property_prediction:
<<<<<<< HEAD
            self.property_mlp = GatedEquivBlock(
                in_dims=hn_dim,
                out_dims=(1, None),
                use_mlp=True,
                return_vector=False,
=======
            #self.property_mlp = DenseLayer(
            #    in_features=self.sdim, out_features=1, bias=True, activation=nn.ReLU()
            #)
            self.node_lin = DenseLayer(self.sdim, self.sdim, activation=nn.SiLU())
            
            self.sa_mlp = nn.Sequential(DenseLayer(in_features=self.sdim,
                                                         out_features=self.sdim,
                                                         bias=True,
                                                         activation=nn.SiLU()
                                                         ),
                                              DenseLayer(in_features=self.sdim,
                                                         out_features=1,
                                                         bias=True,
                                                         activation=nn.Identity()
                                                         )
            )
            
            self.docking_mlp = nn.Sequential(DenseLayer(in_features=self.sdim,
                                                         out_features=self.sdim,
                                                         bias=True,
                                                         activation=nn.SiLU()
                                                         ),
                                              DenseLayer(in_features=self.sdim,
                                                         out_features=1,
                                                         bias=True,
                                                         activation=nn.Identity()
                                                         )
>>>>>>> 663a1783
            )

        self.reset_parameters()

    def reset_parameters(self):
        self.shared_mapping.reset_parameters()
        self.coords_lin.reset_parameters()
        self.atoms_lin.reset_parameters()
        self.bonds_lin_0.reset_parameters()
        self.bonds_lin_1.reset_parameters()
        #if self.joint_property_prediction:
        #    reset(self.property_mlp)

    def forward(
        self,
        x: Dict,
        batch: Tensor,
        edge_index_global: Tensor,
        edge_index_global_lig: Tensor = None,
        batch_lig: Tensor = None,
        pocket_mask: Tensor = None,
        edge_mask: Tensor = None,
    ) -> Dict:

        s, v, p, e = x["s"], x["v"], x["p"], x["e"]
        s = self.shared_mapping(s)
        coords_pred = self.coords_lin(v).squeeze()
        atoms_pred = self.atoms_lin(s)

<<<<<<< HEAD
        # if self.joint_property_prediction:
        #     batch_size = len(batch.bincount())
        #     property_pred = self.property_mlp((s, v))
        #     property_pred = scatter_add(
        #         property_pred, index=batch, dim=0, dim_size=batch_size
        #     )
        # else:
        #     property_pred = None

=======
>>>>>>> 663a1783
        if batch_lig is not None and pocket_mask is not None:
            s = (s * pocket_mask)[pocket_mask.squeeze(), :]
            j, i = edge_index_global_lig
            atoms_pred = (atoms_pred * pocket_mask)[pocket_mask.squeeze(), :]
            coords_pred = (coords_pred * pocket_mask)[pocket_mask.squeeze(), :]
            p = (p * pocket_mask)[pocket_mask.squeeze(), :]
<<<<<<< HEAD
            coords_pred = p + coords_pred  ## to test old model
=======
            coords_pred = p + coords_pred ## to test old model
>>>>>>> 663a1783
            d = (coords_pred[i] - coords_pred[j]).pow(2).sum(-1, keepdim=True)
        elif self.coords_param == "data":
            j, i = edge_index_global
            n = s.size(0)
            coords_pred = p + coords_pred
            coords_pred = (
                coords_pred - scatter_mean(coords_pred, index=batch, dim=0)[batch]
            )
            d = (
                (coords_pred[i] - coords_pred[j]).pow(2).sum(-1, keepdim=True)
            )  # .sqrt()
        else:
            j, i = edge_index_global
            n = s.size(0)
            d = (p[i] - p[j]).pow(2).sum(-1, keepdim=True)  # .sqrt()
            coords_pred = (
                coords_pred - scatter_mean(coords_pred, index=batch, dim=0)[batch]
            )

        if edge_mask is not None and edge_index_global_lig is not None:
            n = len(batch_lig)
            e = (e * edge_mask.unsqueeze(1))[edge_mask]
            e_dense = torch.zeros(n, n, e.size(-1), device=e.device)
            e_dense[edge_index_global_lig[0], edge_index_global_lig[1], :] = e
            e_dense = 0.5 * (e_dense + e_dense.permute(1, 0, 2))
            e = e_dense[edge_index_global_lig[0], edge_index_global_lig[1], :]
        else:
            e_dense = torch.zeros(n, n, e.size(-1), device=e.device)
            e_dense[edge_index_global[0], edge_index_global[1], :] = e
            e_dense = 0.5 * (e_dense + e_dense.permute(1, 0, 2))
            e = e_dense[edge_index_global[0], edge_index_global[1], :]
            
        if self.joint_property_prediction:
            batch_size = len(batch.bincount())
            snode = self.node_lin(torch.relu(s))
            # do not take pocket nodes for aggregation
            avg_embedding = scatter_mean(
                snode, index=batch_lig if batch_lig is not None else batch, dim=0, dim_size=batch_size
                )
            sa_pred = self.sa_mlp(avg_embedding)
            docking_pred = self.docking_mlp(avg_embedding)
            property_pred = (sa_pred, docking_pred)
            # property_pred = self.property_mlp(s)
            # property_pred = scatter_add(
            #     property_pred, index=batch, dim=0, dim_size=batch_size
            #)
        else:
            property_pred = None

        f = s[i] + s[j] + self.bond_mapping(e)
        edge = torch.cat([f, d], dim=-1)

        bonds_pred = F.silu(self.bonds_lin_0(edge))
        bonds_pred = self.bonds_lin_1(bonds_pred)

        if self.joint_property_prediction:
            batch_size = len(batch.bincount())
            v = (v * pocket_mask.unsqueeze(-1))[pocket_mask.squeeze(), :]
            property_pred = self.property_mlp((s, v))
            property_pred = scatter_add(
                property_pred, index=batch_lig, dim=0, dim_size=batch_size
            )
        else:
            property_pred = None

        return coords_pred, atoms_pred, bonds_pred, property_pred


class HiddenEdgeDistanceMLP(nn.Module):
    def __init__(self, hn_dim: Tuple[int, int]) -> None:
        super(HiddenEdgeDistanceMLP, self).__init__()
        self.sdim, self.vdim = hn_dim
        self.distance_mlp = nn.Sequential(
            DenseLayer(self.sdim, self.sdim // 2, bias=True, activation=nn.SiLU()),
            DenseLayer(self.sdim // 2, self.sdim // 4, bias=True, activation=nn.SiLU()),
            DenseLayer(self.sdim // 4, 1, bias=True, activation=nn.ReLU()),
        )
        self.reset_parameters()

    def reset_parameters(self):
        reset(self.distance_mlp)

    def forward(
        self,
        x: Dict,
        batch_ligand: Tensor,
        batch_pocket: Tensor,
        pocket_mask: Tensor,
        ca_mask: Tensor,
    ) -> Dict:
        s_ligand, s_pocket = (
            x["s"][pocket_mask.squeeze()],
            x["s"][~pocket_mask.squeeze()],
        )
        # select c-alpha representatives
        batch_pocket = batch_pocket[ca_mask]
        s_pocket = s_pocket[ca_mask]
        # create cross indices between ligand and c-alpha
        adj_cross = (batch_ligand[:, None] == batch_pocket[None, :]).nonzero().T
        l, p = adj_cross
        s = s_ligand[l] + s_pocket[p]
        s = self.distance_mlp(s).squeeze(dim=-1)
        return s


class PropertyPredictionHead(nn.Module):
    def __init__(
        self,
        hn_dim: Tuple[int, int],
        num_context_features: int,
    ) -> None:
        super(PropertyPredictionHead, self).__init__()
        self.sdim, self.vdim = hn_dim
        self.num_context_features = num_context_features

        self.scalar_mapping = DenseLayer(
            self.sdim, self.sdim, bias=True, activation=nn.SiLU()
        )
        self.vector_mapping = DenseLayer(
            in_features=self.vdim, out_features=self.sdim, bias=False
        )

        self.output_network = nn.ModuleList(
            [
                GatedEquivariantBlock(
                    self.sdim,
                    self.sdim // 2,
                    activation="silu",
                    scalar_activation=True,
                ),
                GatedEquivariantBlock(
                    self.sdim // 2, num_context_features, activation="silu"
                ),
            ]
        )

        self.reset_parameters()

    def reset_parameters(self):
        self.scalar_mapping.reset_parameters()
        self.vector_mapping.reset_parameters()

    def forward(self, x: Dict, batch: Tensor, edge_index_global: Tensor) -> Dict:
        s, v, p, e = x["s"], x["v"], x["p"], x["e"]

        s = self.scalar_mapping(s)
        v = self.vector_mapping(v) + p.sum() * 0 + e.sum() * 0
        for layer in self.output_network:
            s, v = layer(s, v)
        # include v in output to make sure all parameters have a gradient
        out = s + v.sum() * 0

        return out


class PropertyPredictionMLP(nn.Module):
    def __init__(
        self,
        hn_dim: Tuple[int, int],
        edge_dim: int,
        num_context_features: int,
        activation: Union[Callable, nn.Module] = None,
    ) -> None:
        super(PropertyPredictionMLP, self).__init__()
        self.sdim, self.vdim = hn_dim
        self.edim = edge_dim
        self.num_context_features = num_context_features

        self.edge_mapping = DenseLayer(
            self.edim,
            self.sdim,
            bias=True,
            activation=nn.SiLU(),
        )
        self.s_v_mapping = GatedEquivBlock(
            in_dims=hn_dim,
            out_dims=(self.sdim, None),
            use_mlp=True,
            return_vector=False,
        )
        self.property_mapping = DenseLayer(
            self.sdim,
            1,
            bias=True,
            activation=activation,
        )

        self.reset_parameters()

    def reset_parameters(self):
        self.edge_mapping.reset_parameters()
        self.property_mapping.reset_parameters()
        self.s_v_mapping.reset_parameters()

    def forward(self, x: Dict, batch: Tensor, edge_index_global: Tensor) -> Dict:
        s, v, p, e = x["s"], x["v"], x["p"], x["e"]
        e = 0.5 * scatter_mean(
            e,
            index=edge_index_global[1],
            dim=0,
            dim_size=s.size(0),
        )
        e = self.edge_mapping(e)
        s = self.s_v_mapping((s, v)) + p.sum() * 0
        out = self.property_mapping(s + e)

        return out


class DenseLayer(nn.Linear):
    def __init__(
        self,
        in_features: int,
        out_features: int,
        bias: bool = True,
        activation: Union[Callable, nn.Module] = None,
        weight_init: Callable = kaiming_uniform_,
        bias_init: Callable = zeros_,
    ):
        self.weight_init = weight_init
        self.bias_init = bias_init
        super(DenseLayer, self).__init__(in_features, out_features, bias)

        self.activation = activation
        if self.activation is None:
            self.activation = nn.Identity()

    def reset_parameters(self):
        # https://github.com/pytorch/pytorch/blob/master/torch/nn/modules/linear.py#L106
        self.weight_init(self.weight, a=math.sqrt(5))
        if self.bias is not None:
            self.bias_init(self.bias)

    def forward(self, input: torch.Tensor):
        y = F.linear(input, self.weight, self.bias)
        y = self.activation(y)
        return y


class GatedEquivBlock(nn.Module):
    def __init__(
        self,
        in_dims: Tuple[int, int],
        out_dims: Tuple[int, Optional[int]],
        hs_dim: Optional[int] = None,
        hv_dim: Optional[int] = None,
        norm_eps: float = 1e-6,
        use_mlp: bool = False,
        return_vector: bool = True,
    ):
        super(GatedEquivBlock, self).__init__()
        self.return_vector = return_vector

        self.si, self.vi = in_dims
        self.so, self.vo = out_dims
        self.vo = 0 if self.vo is None else self.vo

        self.hs_dim = hs_dim or max(self.si, self.so)
        self.hv_dim = hv_dim or max(self.vi, self.vo)
        self.norm_eps = norm_eps

        self.use_mlp = use_mlp

        self.Wv0 = DenseLayer(self.vi, self.hv_dim + self.vo, bias=False)

        if not use_mlp:
            self.Ws = DenseLayer(self.hv_dim + self.si, self.vo + self.so, bias=True)
        else:
            self.Ws = nn.Sequential(
                DenseLayer(
                    self.hv_dim + self.si, self.si, bias=True, activation=nn.SiLU()
                ),
                DenseLayer(self.si, self.vo + self.so, bias=True),
            )
            if self.vo > 0:
                self.Wv1 = DenseLayer(self.vo, self.vo, bias=False)
            else:
                self.Wv1 = None

        self.reset_parameters()

    def reset_parameters(self):
        reset(self.Ws)
        reset(self.Wv0)
        if self.use_mlp:
            if self.vo > 0:
                reset(self.Wv1)

    def forward(
        self, x: Tuple[Tensor, Tensor], return_vector: bool = True
    ) -> Tuple[Tensor, Tensor]:
        s, v = x
        vv = self.Wv0(v)

        if self.vo > 0:
            vdot, v = vv.split([self.hv_dim, self.vo], dim=-1)
        else:
            vdot = vv

        vdot = torch.clamp(torch.pow(vdot, 2).sum(dim=1), min=self.norm_eps)  # .sqrt()

        s = torch.cat([s, vdot], dim=-1)
        s = self.Ws(s)
        if self.vo > 0:
            gate, s = s.split([self.vo, self.so], dim=-1)
            v = gate.unsqueeze(1) * v
            if self.use_mlp:
                v = self.Wv1(v)

        if self.return_vector:
            return s, v
        else:
            return s + v.sum() * 0


class LayerNorm(nn.Module):
    def __init__(
        self,
        dims: Tuple[int, Optional[int]],
        eps: float = 1e-6,
        affine: bool = True,
        latent_dim=None,
    ):
        super().__init__()

        self.dims = dims
        self.sdim, self.vdim = dims
        self.eps = eps
        self.affine = affine
        if affine:
            self.weight = nn.Parameter(torch.Tensor(self.sdim))
            self.bias = nn.Parameter(torch.Tensor(self.sdim))
        else:
            self.register_parameter("weight", None)
            self.register_parameter("bias", None)

        self.reset_parameters()

    def reset_parameters(self):
        if self.affine:
            self.weight.data.fill_(1.0)
            self.bias.data.fill_(0.0)

    def forward(self, x: Dict, batch: Tensor) -> Tuple[Tensor, Optional[Tensor]]:
        s, v = x.get("s"), x.get("v")
        batch_size = int(batch.max()) + 1
        smean = s.mean(dim=-1, keepdim=True)
        smean = scatter_mean(smean, batch, dim=0, dim_size=batch_size)

        s = s - smean[batch]

        var = (s * s).mean(dim=-1, keepdim=True)
        var = scatter_mean(var, batch, dim=0, dim_size=batch_size)
        var = torch.clamp(var, min=self.eps)  # .sqrt()
        sout = s / var[batch]

        if self.weight is not None and self.bias is not None:
            sout = sout * self.weight + self.bias

        if v is not None:
            vmean = torch.pow(v, 2).sum(dim=1, keepdim=True).mean(dim=-1, keepdim=True)
            vmean = scatter_mean(vmean, batch, dim=0, dim_size=batch_size)
            vmean = torch.clamp(vmean, min=self.eps)
            vout = v / vmean[batch]
        else:
            vout = None

        out = sout, vout

        return out

    def __repr__(self):
        return f"{self.__class__.__name__}(dims={self.dims}, " f"affine={self.affine})"


class AdaptiveLayerNorm(nn.Module):
    def __init__(
        self,
        dims: Tuple[int, Optional[int]],
        latent_dim: int,
        eps: float = 1e-6,
        affine: bool = True,
    ):
        super().__init__()

        self.dims = dims
        self.sdim, self.vdim = dims
        self.latent_dim = latent_dim
        self.eps = eps
        self.affine = affine
        if affine:
            self.weight_bias = DenseLayer(latent_dim, 2 * self.sdim, bias=True)
        else:
            print(
                "Affine was set to False. This layer should used the affine transformation"
            )
            raise ValueError
            self.register_parameter("weight", None)
            self.register_parameter("bias", None)

        self.reset_parameters()

    def reset_parameters(self):
        self.weight_bias.bias.data[: self.sdim] = 1
        self.weight_bias.bias.data[self.sdim :] = 0

    def forward(self, x: Dict, batch: Tensor) -> Tuple[Tensor, Optional[Tensor]]:
        s, v, z = x["s"], x["v"], x["z"]
        batch_size = int(batch.max()) + 1

        smean = s.mean(dim=-1, keepdim=True)
        smean = scatter_mean(smean, batch, dim=0, dim_size=batch_size)
        s = s - smean[batch]
        var = (s * s).mean(dim=-1, keepdim=True)
        var = scatter_mean(var, batch, dim=0, dim_size=batch_size)
        var = torch.clamp(var, min=self.eps)  # .sqrt()
        sout = s / var[batch]

        weight, bias = self.weight_bias(z).chunk(2, dim=-1)
        sout = sout * weight[batch] + bias[batch]

        if v is not None:
            vmean = torch.pow(v, 2).sum(dim=1, keepdim=True).mean(dim=-1, keepdim=True)
            vmean = scatter_mean(vmean, batch, dim=0, dim_size=batch_size)
            vmean = torch.clamp(vmean, min=self.eps)
            vout = v / vmean[batch]
        else:
            vout = None

        out = sout, vout

        return out

    def __repr__(self):
        return f"{self.__class__.__name__}(dims={self.dims}, " f"affine={self.affine})"


class SE3Norm(nn.Module):
    def __init__(self, eps: float = 1e-5, device=None, dtype=None) -> None:
        """Note: There is a relatively similar layer implemented by NVIDIA:
        https://catalog.ngc.nvidia.com/orgs/nvidia/resources/se3transformer_for_pytorch.
        It computes a ReLU on a mean-zero normalized norm, which I find surprising.
        """
        factory_kwargs = {"device": device, "dtype": dtype}
        super().__init__()
        self.normalized_shape = (1, 1)  # type: ignore[arg-type]
        self.eps = eps
        self.weight = nn.Parameter(torch.ones(self.normalized_shape, **factory_kwargs))
        self.reset_parameters()

    def reset_parameters(self) -> None:
        torch.nn.init.ones_(self.weight)

    def forward(
        self,
        pos: Tensor,
        batch: Tensor,
        batch_lig: Tensor = None,
        pocket_mask: Tensor = None,
    ):
        if pocket_mask is not None:
            norm = torch.norm(pos, dim=-1, keepdim=True) * pocket_mask  # n, 1
        else:
            norm = torch.norm(pos, dim=-1, keepdim=True)
        batch_size = int(batch.max()) + 1
        if batch_lig is not None:
            n_nodes_lig = batch_lig.bincount()
            mean_norm = scatter_add(norm, batch, dim=0, dim_size=batch_size)
            mean_norm = mean_norm / n_nodes_lig.unsqueeze(1)
        else:
            mean_norm = scatter_mean(norm, batch, dim=0, dim_size=batch_size)
        new_pos = self.weight * pos / (mean_norm[batch] + self.eps)
        return new_pos

    def extra_repr(self) -> str:
        return "{normalized_shape}, eps={eps}".format(**self.__dict__)


act_class_mapping = {
    "silu": nn.SiLU,
    "tanh": nn.Tanh,
    "sigmoid": nn.Sigmoid,
}


class GatedEquivariantBlock(nn.Module):
    """Gated Equivariant Block as defined in Schütt et al. (2021):
    Equivariant message passing for the prediction of tensorial properties and molecular spectra
    """

    def __init__(
        self,
        hidden_channels,
        out_channels,
        intermediate_channels=None,
        activation="silu",
        scalar_activation=False,
    ):
        super(GatedEquivariantBlock, self).__init__()
        self.out_channels = out_channels

        if intermediate_channels is None:
            intermediate_channels = hidden_channels

        self.vec1_proj = nn.Linear(hidden_channels, hidden_channels, bias=False)
        self.vec2_proj = nn.Linear(hidden_channels, out_channels, bias=False)

        act_class = act_class_mapping[activation]
        self.update_net = nn.Sequential(
            nn.Linear(hidden_channels * 2, intermediate_channels),
            act_class(),
            nn.Linear(intermediate_channels, out_channels * 2),
        )

        self.act = act_class() if scalar_activation else None

    def reset_parameters(self):
        nn.init.xavier_uniform_(self.vec1_proj.weight)
        nn.init.xavier_uniform_(self.vec2_proj.weight)
        nn.init.xavier_uniform_(self.update_net[0].weight)
        self.update_net[0].bias.data.fill_(0)
        nn.init.xavier_uniform_(self.update_net[2].weight)
        self.update_net[2].bias.data.fill_(0)

    def forward(self, x, v):
        vec1_buffer = self.vec1_proj(v)

        # detach zero-entries to avoid NaN gradients during force loss backpropagation
        vec1 = torch.zeros(
            vec1_buffer.size(0), vec1_buffer.size(2), device=vec1_buffer.device
        )
        mask = (vec1_buffer != 0).view(vec1_buffer.size(0), -1).any(dim=1)
        vec1[mask] = torch.norm(vec1_buffer[mask], dim=-2)

        vec2 = self.vec2_proj(v)

        x = torch.cat([x, vec1], dim=-1)
        x, v = torch.split(self.update_net(x), self.out_channels, dim=-1)
        v = v.unsqueeze(1) * vec2

        if self.act is not None:
            x = self.act(x)
        return x, v<|MERGE_RESOLUTION|>--- conflicted
+++ resolved
@@ -18,7 +18,7 @@
         num_atom_features: int,
         num_bond_types: int = 5,
         coords_param: str = "data",
-        joint_property_prediction: bool = False,
+        joint_property_prediction: int = 0,   # gives the number of output nodes for property prediction.
     ) -> None:
         super(PredictionHeadEdge, self).__init__()
         self.sdim, self.vdim = hn_dim
@@ -43,41 +43,13 @@
             in_features=self.sdim, out_features=num_atom_features, bias=True
         )
         if self.joint_property_prediction:
-<<<<<<< HEAD
+            if isinstance(joint_property_prediction, bool):
+                joint_property_prediction = 1
             self.property_mlp = GatedEquivBlock(
                 in_dims=hn_dim,
-                out_dims=(1, None),
+                out_dims=(joint_property_prediction, None),
                 use_mlp=True,
                 return_vector=False,
-=======
-            #self.property_mlp = DenseLayer(
-            #    in_features=self.sdim, out_features=1, bias=True, activation=nn.ReLU()
-            #)
-            self.node_lin = DenseLayer(self.sdim, self.sdim, activation=nn.SiLU())
-            
-            self.sa_mlp = nn.Sequential(DenseLayer(in_features=self.sdim,
-                                                         out_features=self.sdim,
-                                                         bias=True,
-                                                         activation=nn.SiLU()
-                                                         ),
-                                              DenseLayer(in_features=self.sdim,
-                                                         out_features=1,
-                                                         bias=True,
-                                                         activation=nn.Identity()
-                                                         )
-            )
-            
-            self.docking_mlp = nn.Sequential(DenseLayer(in_features=self.sdim,
-                                                         out_features=self.sdim,
-                                                         bias=True,
-                                                         activation=nn.SiLU()
-                                                         ),
-                                              DenseLayer(in_features=self.sdim,
-                                                         out_features=1,
-                                                         bias=True,
-                                                         activation=nn.Identity()
-                                                         )
->>>>>>> 663a1783
             )
 
         self.reset_parameters()
@@ -88,8 +60,8 @@
         self.atoms_lin.reset_parameters()
         self.bonds_lin_0.reset_parameters()
         self.bonds_lin_1.reset_parameters()
-        #if self.joint_property_prediction:
-        #    reset(self.property_mlp)
+        if self.joint_property_prediction:
+            reset(self.property_mlp)
 
     def forward(
         self,
@@ -107,29 +79,13 @@
         coords_pred = self.coords_lin(v).squeeze()
         atoms_pred = self.atoms_lin(s)
 
-<<<<<<< HEAD
-        # if self.joint_property_prediction:
-        #     batch_size = len(batch.bincount())
-        #     property_pred = self.property_mlp((s, v))
-        #     property_pred = scatter_add(
-        #         property_pred, index=batch, dim=0, dim_size=batch_size
-        #     )
-        # else:
-        #     property_pred = None
-
-=======
->>>>>>> 663a1783
         if batch_lig is not None and pocket_mask is not None:
             s = (s * pocket_mask)[pocket_mask.squeeze(), :]
             j, i = edge_index_global_lig
             atoms_pred = (atoms_pred * pocket_mask)[pocket_mask.squeeze(), :]
             coords_pred = (coords_pred * pocket_mask)[pocket_mask.squeeze(), :]
             p = (p * pocket_mask)[pocket_mask.squeeze(), :]
-<<<<<<< HEAD
             coords_pred = p + coords_pred  ## to test old model
-=======
-            coords_pred = p + coords_pred ## to test old model
->>>>>>> 663a1783
             d = (coords_pred[i] - coords_pred[j]).pow(2).sum(-1, keepdim=True)
         elif self.coords_param == "data":
             j, i = edge_index_global
@@ -162,23 +118,6 @@
             e_dense = 0.5 * (e_dense + e_dense.permute(1, 0, 2))
             e = e_dense[edge_index_global[0], edge_index_global[1], :]
             
-        if self.joint_property_prediction:
-            batch_size = len(batch.bincount())
-            snode = self.node_lin(torch.relu(s))
-            # do not take pocket nodes for aggregation
-            avg_embedding = scatter_mean(
-                snode, index=batch_lig if batch_lig is not None else batch, dim=0, dim_size=batch_size
-                )
-            sa_pred = self.sa_mlp(avg_embedding)
-            docking_pred = self.docking_mlp(avg_embedding)
-            property_pred = (sa_pred, docking_pred)
-            # property_pred = self.property_mlp(s)
-            # property_pred = scatter_add(
-            #     property_pred, index=batch, dim=0, dim_size=batch_size
-            #)
-        else:
-            property_pred = None
-
         f = s[i] + s[j] + self.bond_mapping(e)
         edge = torch.cat([f, d], dim=-1)
 
@@ -190,7 +129,8 @@
             v = (v * pocket_mask.unsqueeze(-1))[pocket_mask.squeeze(), :]
             property_pred = self.property_mlp((s, v))
             property_pred = scatter_add(
-                property_pred, index=batch_lig, dim=0, dim_size=batch_size
+                property_pred, index=batch_lig if batch_lig is not None else batch,
+                dim=0, dim_size=batch_size # in case we want to train on ligand only
             )
         else:
             property_pred = None
