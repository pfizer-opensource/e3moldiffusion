import math
from typing import Callable, Dict, Optional, Tuple, Union

import torch
import torch.nn as nn
import torch.nn.functional as F
from torch import Tensor
from torch.nn.init import kaiming_uniform_, zeros_
from torch_geometric.nn.inits import reset
from torch_scatter import scatter_add, scatter_mean


class PredictionHeadEdge(nn.Module):
    def __init__(
        self,
        hn_dim: Tuple[int, int],
        edge_dim: int,
        num_atom_features: int,
        num_bond_types: int = 5,
        coords_param: str = "data",
        joint_property_prediction: bool = False,
        regression_property: list = None,
    ) -> None:
        super(PredictionHeadEdge, self).__init__()
        self.sdim, self.vdim = hn_dim
        self.num_atom_features = num_atom_features
        self.coords_param = coords_param
        self.joint_property_prediction = joint_property_prediction
        self.regression_property = regression_property

        self.shared_mapping = DenseLayer(
            self.sdim, self.sdim, bias=True, activation=nn.SiLU()
        )

        self.bond_mapping = DenseLayer(edge_dim, self.sdim, bias=True)

        self.bonds_lin_0 = DenseLayer(
            in_features=self.sdim + 1, out_features=self.sdim, bias=True
        )
        self.bonds_lin_1 = DenseLayer(
            in_features=self.sdim, out_features=num_bond_types, bias=True
        )
        self.coords_lin = DenseLayer(in_features=self.vdim, out_features=1, bias=False)
        self.atoms_lin = DenseLayer(
            in_features=self.sdim, out_features=num_atom_features, bias=True
        )
        if self.joint_property_prediction:
            if (
                "docking_score" in self.regression_property
                or "ic50" in self.regression_property
            ) and "sa_score" in self.regression_property:
                self.property_map = DenseLayer(
                    self.sdim, self.sdim, activation=nn.SiLU(), bias=True
                )
            if (
                "docking_score" in self.regression_property
                or "ic50" in self.regression_property
                or "polarizability" in self.regression_property
            ):
                self.prop_mlp = GatedEquivariantBlock(
                    self.sdim,
                    1,
                    activation="silu",
                    scalar_activation=False,
                    return_vector=False,
                )
            if "sa_score" in self.regression_property:
<<<<<<< HEAD
                self.property_mlp = nn.Sequential(
                    DenseLayer(self.sdim, self.sdim, activation=nn.SiLU()),
                    DenseLayer(self.sdim, 1, activation=nn.Identity()),
=======
                self.sa_mlp = nn.Sequential(
                    DenseLayer(
                        in_features=self.sdim,
                        out_features=self.sdim,
                        bias=True,
                        activation=nn.SiLU(),
                    ),
                    DenseLayer(
                        in_features=self.sdim,
                        out_features=1,
                        bias=True,
                        activation=nn.Identity(),
                    ),
>>>>>>> fcef3a41
                )

        self.reset_parameters()

    def reset_parameters(self):
        self.shared_mapping.reset_parameters()
        self.coords_lin.reset_parameters()
        self.atoms_lin.reset_parameters()
        self.bonds_lin_0.reset_parameters()
        self.bonds_lin_1.reset_parameters()
        if self.joint_property_prediction:
            if (
                "docking_score" in self.regression_property
                or "ic50" in self.regression_property
            ) and "sa_score" in self.regression_property:
                self.property_map.reset_parameters()
            if (
                "docking_score" in self.regression_property
                or "ic50" in self.regression_property
                or "polarizability" in self.regression_property
            ):
                reset(self.prop_mlp)
            if "sa_score" in self.regression_property:
                reset(self.property_mlp)

    def forward(
        self,
        x: Dict,
        batch: Tensor,
        edge_index_global: Tensor,
        edge_index_global_lig: Tensor = None,
        batch_lig: Tensor = None,
        pocket_mask: Tensor = None,
        edge_mask: Tensor = None,
    ) -> Dict:

        s, v, p, e = x["s"], x["v"], x["p"], x["e"]
        s = self.shared_mapping(s)
        coords_pred = self.coords_lin(v).squeeze()
        atoms_pred = self.atoms_lin(s)

        if batch_lig is not None and pocket_mask is not None:
            s = (s * pocket_mask)[pocket_mask.squeeze(), :]
            j, i = edge_index_global_lig
            atoms_pred = (atoms_pred * pocket_mask)[pocket_mask.squeeze(), :]
            coords_pred = (coords_pred * pocket_mask)[pocket_mask.squeeze(), :]
            p = (p * pocket_mask)[pocket_mask.squeeze(), :]
            coords_pred = p + coords_pred  ## to test old model
            d = (coords_pred[i] - coords_pred[j]).pow(2).sum(-1, keepdim=True)
        elif self.coords_param == "data":
            j, i = edge_index_global
            n = s.size(0)
            coords_pred = p + coords_pred
            coords_pred = (
                coords_pred - scatter_mean(coords_pred, index=batch, dim=0)[batch]
            )
            d = (
                (coords_pred[i] - coords_pred[j]).pow(2).sum(-1, keepdim=True)
            )  # .sqrt()
        else:
            j, i = edge_index_global
            n = s.size(0)
            d = (p[i] - p[j]).pow(2).sum(-1, keepdim=True)  # .sqrt()
            coords_pred = (
                coords_pred - scatter_mean(coords_pred, index=batch, dim=0)[batch]
            )

        if edge_mask is not None and edge_index_global_lig is not None:
            n = len(batch_lig)
            e = (e * edge_mask.unsqueeze(1))[edge_mask]
            e_dense = torch.zeros(n, n, e.size(-1), device=e.device)
            e_dense[edge_index_global_lig[0], edge_index_global_lig[1], :] = e
            e_dense = 0.5 * (e_dense + e_dense.permute(1, 0, 2))
            e = e_dense[edge_index_global_lig[0], edge_index_global_lig[1], :]
        else:
            e_dense = torch.zeros(n, n, e.size(-1), device=e.device)
            e_dense[edge_index_global[0], edge_index_global[1], :] = e
            e_dense = 0.5 * (e_dense + e_dense.permute(1, 0, 2))
            e = e_dense[edge_index_global[0], edge_index_global[1], :]

        f = s[i] + s[j] + self.bond_mapping(e)
        edge = torch.cat([f, d], dim=-1)

        bonds_pred = F.silu(self.bonds_lin_0(edge))
        bonds_pred = self.bonds_lin_1(bonds_pred)

        if self.joint_property_prediction:
            batch_size = len(batch.bincount())
            aggr_idx = batch if batch_lig is None else batch_lig
            if (
                "docking_score" in self.regression_property
                or "ic50" in self.regression_property
            ) and "sa_score" in self.regression_property:
                s_prop = self.property_map(s)
            else:
                s_prop = s.clone()
            if (
                "docking_score" in self.regression_property
                or "ic50" in self.regression_property
                or "polarizability" in self.regression_property
            ):
                if pocket_mask is not None:
                    v = (v * pocket_mask.unsqueeze(-1))[pocket_mask.squeeze(), :]
                prop_pred = self.prop_mlp(s_prop, v)
                prop_pred = scatter_mean(
                    prop_pred, index=aggr_idx, dim=0, dim_size=batch_size
                )
            else:
                prop_pred = None
            if "sa_score" in self.regression_property:
                sa_pred = scatter_mean(
                    s,
                    index=batch if batch_lig is None else batch_lig,
                    dim=0,
                    dim_size=batch_size,
                )
                sa_pred = self.property_mlp(sa_pred)
            else:
                sa_pred = None
            property_pred = (sa_pred, prop_pred)
        else:
            property_pred = None

        return coords_pred, atoms_pred, bonds_pred, property_pred


class HiddenEdgeDistanceMLP(nn.Module):
    def __init__(self, hn_dim: Tuple[int, int]) -> None:
        super(HiddenEdgeDistanceMLP, self).__init__()
        self.sdim, self.vdim = hn_dim
        self.distance_mlp = nn.Sequential(
            DenseLayer(self.sdim, self.sdim // 2, bias=True, activation=nn.SiLU()),
            DenseLayer(self.sdim // 2, self.sdim // 4, bias=True, activation=nn.SiLU()),
            DenseLayer(self.sdim // 4, 1, bias=True, activation=nn.ReLU()),
        )
        self.reset_parameters()

    def reset_parameters(self):
        reset(self.distance_mlp)

    def forward(
        self,
        x: Dict,
        batch_ligand: Tensor,
        batch_pocket: Tensor,
        pocket_mask: Tensor,
        ca_mask: Tensor,
    ) -> Dict:
        s_ligand, s_pocket = (
            x["s"][pocket_mask.squeeze()],
            x["s"][~pocket_mask.squeeze()],
        )
        # select c-alpha representatives
        batch_pocket = batch_pocket[ca_mask]
        s_pocket = s_pocket[ca_mask]
        # create cross indices between ligand and c-alpha
        adj_cross = (batch_ligand[:, None] == batch_pocket[None, :]).nonzero().T
        l, p = adj_cross
        s = s_ligand[l] + s_pocket[p]
        s = self.distance_mlp(s).squeeze(dim=-1)
        return s


class PropertyPredictionHead(nn.Module):
    def __init__(
        self,
        hn_dim: Tuple[int, int],
        num_context_features: int,
    ) -> None:
        super(PropertyPredictionHead, self).__init__()
        self.sdim, self.vdim = hn_dim
        self.num_context_features = num_context_features

        self.scalar_mapping = DenseLayer(
            self.sdim, self.sdim, bias=True, activation=nn.SiLU()
        )
        self.vector_mapping = DenseLayer(
            in_features=self.vdim, out_features=self.sdim, bias=False
        )

        self.output_network = nn.ModuleList(
            [
                GatedEquivariantBlock(
                    self.sdim,
                    self.sdim // 2,
                    activation="silu",
                    scalar_activation=True,
                ),
                GatedEquivariantBlock(
                    self.sdim // 2, num_context_features, activation="silu"
                ),
            ]
        )

        self.reset_parameters()

    def reset_parameters(self):
        self.scalar_mapping.reset_parameters()
        self.vector_mapping.reset_parameters()

    def forward(self, x: Dict, batch: Tensor, edge_index_global: Tensor) -> Dict:
        s, v, p, e = x["s"], x["v"], x["p"], x["e"]

        s = self.scalar_mapping(s)
        v = self.vector_mapping(v) + p.sum() * 0 + e.sum() * 0
        for layer in self.output_network:
            s, v = layer(s, v)
        # include v in output to make sure all parameters have a gradient
        out = s + v.sum() * 0

        return out


class PredictionHeadEdge_Old(nn.Module):
    def __init__(
        self,
        hn_dim: Tuple[int, int],
        edge_dim: int,
        num_atom_features: int,
        num_bond_types: int = 5,
        coords_param: str = "data",
        joint_property_prediction: int = 0,  # gives the number of output nodes for property prediction.
    ) -> None:
        super(PredictionHeadEdge_Old, self).__init__()
        self.sdim, self.vdim = hn_dim
        self.num_atom_features = num_atom_features
        self.coords_param = coords_param
        self.joint_property_prediction = joint_property_prediction

        self.shared_mapping = DenseLayer(
            self.sdim, self.sdim, bias=True, activation=nn.SiLU()
        )

        self.bond_mapping = DenseLayer(edge_dim, self.sdim, bias=True)

        self.bonds_lin_0 = DenseLayer(
            in_features=self.sdim + 1, out_features=self.sdim, bias=True
        )
        self.bonds_lin_1 = DenseLayer(
            in_features=self.sdim, out_features=num_bond_types, bias=True
        )
        self.coords_lin = DenseLayer(in_features=self.vdim, out_features=1, bias=False)
        self.atoms_lin = DenseLayer(
            in_features=self.sdim, out_features=num_atom_features, bias=True
        )
        if self.joint_property_prediction:
            self.property_mlp = GatedEquivBlock(
                in_dims=hn_dim,
                out_dims=(self.sdim, None),
                use_mlp=True,
                return_vector=False,
            )
            self.sa_mlp = nn.Sequential(
                DenseLayer(self.sdim, self.sdim, activation=nn.SiLU(), bias=True),
                DenseLayer(self.sdim, 1, bias=True, activation=nn.Identity()),
            )

            self.docking_mlp = nn.Sequential(
                DenseLayer(self.sdim, self.sdim, activation=nn.ReLU(), bias=True),
                DenseLayer(self.sdim, 1, bias=True, activation=nn.Identity()),
            )

        self.reset_parameters()

    def reset_parameters(self):
        self.shared_mapping.reset_parameters()
        self.coords_lin.reset_parameters()
        self.atoms_lin.reset_parameters()
        self.bonds_lin_0.reset_parameters()
        self.bonds_lin_1.reset_parameters()
        if self.joint_property_prediction:
            reset(self.sa_mlp)
            reset(self.docking_mlp)

    def forward(
        self,
        x: Dict,
        batch: Tensor,
        edge_index_global: Tensor,
        edge_index_global_lig: Tensor = None,
        batch_lig: Tensor = None,
        pocket_mask: Tensor = None,
        edge_mask: Tensor = None,
    ) -> Dict:

        s, v, p, e = x["s"], x["v"], x["p"], x["e"]
        s = self.shared_mapping(s)
        coords_pred = self.coords_lin(v).squeeze()
        atoms_pred = self.atoms_lin(s)

        if batch_lig is not None and pocket_mask is not None:
            s = (s * pocket_mask)[pocket_mask.squeeze(), :]
            j, i = edge_index_global_lig
            atoms_pred = (atoms_pred * pocket_mask)[pocket_mask.squeeze(), :]
            coords_pred = (coords_pred * pocket_mask)[pocket_mask.squeeze(), :]
            p = (p * pocket_mask)[pocket_mask.squeeze(), :]
            coords_pred = p + coords_pred  ## to test old model
            d = (coords_pred[i] - coords_pred[j]).pow(2).sum(-1, keepdim=True)
        elif self.coords_param == "data":
            j, i = edge_index_global
            n = s.size(0)
            coords_pred = p + coords_pred
            coords_pred = (
                coords_pred - scatter_mean(coords_pred, index=batch, dim=0)[batch]
            )
            d = (
                (coords_pred[i] - coords_pred[j]).pow(2).sum(-1, keepdim=True)
            )  # .sqrt()
        else:
            j, i = edge_index_global
            n = s.size(0)
            d = (p[i] - p[j]).pow(2).sum(-1, keepdim=True)  # .sqrt()
            coords_pred = (
                coords_pred - scatter_mean(coords_pred, index=batch, dim=0)[batch]
            )

        if edge_mask is not None and edge_index_global_lig is not None:
            n = len(batch_lig)
            e = (e * edge_mask.unsqueeze(1))[edge_mask]
            e_dense = torch.zeros(n, n, e.size(-1), device=e.device)
            e_dense[edge_index_global_lig[0], edge_index_global_lig[1], :] = e
            e_dense = 0.5 * (e_dense + e_dense.permute(1, 0, 2))
            e = e_dense[edge_index_global_lig[0], edge_index_global_lig[1], :]
        else:
            e_dense = torch.zeros(n, n, e.size(-1), device=e.device)
            e_dense[edge_index_global[0], edge_index_global[1], :] = e
            e_dense = 0.5 * (e_dense + e_dense.permute(1, 0, 2))
            e = e_dense[edge_index_global[0], edge_index_global[1], :]

        f = s[i] + s[j] + self.bond_mapping(e)
        edge = torch.cat([f, d], dim=-1)

        bonds_pred = F.silu(self.bonds_lin_0(edge))
        bonds_pred = self.bonds_lin_1(bonds_pred)

        if self.joint_property_prediction:
            batch_size = len(batch.bincount())
            v = (v * pocket_mask.unsqueeze(-1))[pocket_mask.squeeze(), :]
            property_pred = self.property_mlp((s, v))
            property_pred = scatter_mean(
                property_pred, index=batch_lig, dim=0, dim_size=batch_size
            )
            sa_pred, docking_pred = self.sa_mlp(property_pred), self.docking_mlp(
                property_pred
            )
            property_pred = (sa_pred, docking_pred)
        else:
            property_pred = None

        return coords_pred, atoms_pred, bonds_pred, property_pred


class PropertyPredictionMLP(nn.Module):
    def __init__(
        self,
        hn_dim: Tuple[int, int],
        edge_dim: int,
        num_context_features: int,
        activation: Union[Callable, nn.Module] = None,
    ) -> None:
        super(PropertyPredictionMLP, self).__init__()
        self.sdim, self.vdim = hn_dim
        self.edim = edge_dim
        self.num_context_features = num_context_features

        self.edge_mapping = DenseLayer(
            self.edim,
            self.sdim,
            bias=True,
            activation=nn.SiLU(),
        )
        self.s_v_mapping = GatedEquivBlock(
            in_dims=hn_dim,
            out_dims=(self.sdim, None),
            use_mlp=True,
            return_vector=False,
        )
        self.property_mapping = nn.Sequential(
            DenseLayer(self.sdim, self.sdim, bias=True, activation=nn.SiLU()),
            DenseLayer(self.sdim, 1, bias=True),
        )

        self.reset_parameters()

    def reset_parameters(self):
        self.edge_mapping.reset_parameters()
        reset(self.property_mapping)
        self.s_v_mapping.reset_parameters()

    def forward(self, x: Dict, batch: Tensor, edge_index_global: Tensor) -> Dict:
        bs = len(batch.unique())
        s, v, p, e = x["s"], x["v"], x["p"], x["e"]
        e = 0.5 * scatter_mean(
            e,
            index=edge_index_global[1],
            dim=0,
            dim_size=s.size(0),
        )
        e = self.edge_mapping(e)
        s = self.s_v_mapping((s, v)) + p.sum() * 0
        s = scatter_mean(s, index=batch, dim=0, dim_size=bs)
        e = scatter_mean(e, index=batch, dim=0, dim_size=bs)
        out = self.property_mapping(s + e)

        return out


class DenseLayer(nn.Linear):
    def __init__(
        self,
        in_features: int,
        out_features: int,
        bias: bool = True,
        activation: Union[Callable, nn.Module] = None,
        weight_init: Callable = kaiming_uniform_,
        bias_init: Callable = zeros_,
    ):
        self.weight_init = weight_init
        self.bias_init = bias_init
        super(DenseLayer, self).__init__(in_features, out_features, bias)

        self.activation = activation
        if self.activation is None:
            self.activation = nn.Identity()

    def reset_parameters(self):
        # https://github.com/pytorch/pytorch/blob/master/torch/nn/modules/linear.py#L106
        self.weight_init(self.weight, a=math.sqrt(5))
        if self.bias is not None:
            self.bias_init(self.bias)

    def forward(self, input: torch.Tensor):
        y = F.linear(input, self.weight, self.bias)
        y = self.activation(y)
        return y


class GatedEquivBlock(nn.Module):
    def __init__(
        self,
        in_dims: Tuple[int, int],
        out_dims: Tuple[int, Optional[int]],
        hs_dim: Optional[int] = None,
        hv_dim: Optional[int] = None,
        norm_eps: float = 1e-6,
        use_mlp: bool = False,
        return_vector: bool = True,
    ):
        super(GatedEquivBlock, self).__init__()
        self.return_vector = return_vector

        self.si, self.vi = in_dims
        self.so, self.vo = out_dims
        self.vo = 0 if self.vo is None else self.vo

        self.hs_dim = hs_dim or max(self.si, self.so)
        self.hv_dim = hv_dim or max(self.vi, self.vo)
        self.norm_eps = norm_eps

        self.use_mlp = use_mlp

        self.Wv0 = DenseLayer(self.vi, self.hv_dim + self.vo, bias=False)

        if not use_mlp:
            self.Ws = DenseLayer(self.hv_dim + self.si, self.vo + self.so, bias=True)
        else:
            self.Ws = nn.Sequential(
                DenseLayer(
                    self.hv_dim + self.si, self.si, bias=True, activation=nn.SiLU()
                ),
                DenseLayer(self.si, self.vo + self.so, bias=True),
            )
            if self.vo > 0:
                self.Wv1 = DenseLayer(self.vo, self.vo, bias=False)
            else:
                self.Wv1 = None

        self.reset_parameters()

    def reset_parameters(self):
        reset(self.Ws)
        reset(self.Wv0)
        if self.use_mlp:
            if self.vo > 0:
                reset(self.Wv1)

    def forward(
        self, x: Tuple[Tensor, Tensor], return_vector: bool = True
    ) -> Tuple[Tensor, Tensor]:
        s, v = x
        vv = self.Wv0(v)

        if self.vo > 0:
            vdot, v = vv.split([self.hv_dim, self.vo], dim=-1)
        else:
            vdot = vv

        vdot = torch.clamp(torch.pow(vdot, 2).sum(dim=1), min=self.norm_eps)  # .sqrt()

        s = torch.cat([s, vdot], dim=-1)
        s = self.Ws(s)
        if self.vo > 0:
            gate, s = s.split([self.vo, self.so], dim=-1)
            v = gate.unsqueeze(1) * v
            if self.use_mlp:
                v = self.Wv1(v)

        if self.return_vector:
            return s, v
        else:
            return s + v.sum() * 0


class LayerNorm(nn.Module):
    def __init__(
        self,
        dims: Tuple[int, Optional[int]],
        eps: float = 1e-6,
        affine: bool = True,
        latent_dim=None,
    ):
        super().__init__()

        self.dims = dims
        self.sdim, self.vdim = dims
        self.eps = eps
        self.affine = affine
        if affine:
            self.weight = nn.Parameter(torch.Tensor(self.sdim))
            self.bias = nn.Parameter(torch.Tensor(self.sdim))
        else:
            self.register_parameter("weight", None)
            self.register_parameter("bias", None)

        self.reset_parameters()

    def reset_parameters(self):
        if self.affine:
            self.weight.data.fill_(1.0)
            self.bias.data.fill_(0.0)

    def forward(self, x: Dict, batch: Tensor) -> Tuple[Tensor, Optional[Tensor]]:
        s, v = x.get("s"), x.get("v")
        batch_size = int(batch.max()) + 1
        smean = s.mean(dim=-1, keepdim=True)
        smean = scatter_mean(smean, batch, dim=0, dim_size=batch_size)

        s = s - smean[batch]

        var = (s * s).mean(dim=-1, keepdim=True)
        var = scatter_mean(var, batch, dim=0, dim_size=batch_size)
        var = torch.clamp(var, min=self.eps)  # .sqrt()
        sout = s / var[batch]

        if self.weight is not None and self.bias is not None:
            sout = sout * self.weight + self.bias

        if v is not None:
            vmean = torch.pow(v, 2).sum(dim=1, keepdim=True).mean(dim=-1, keepdim=True)
            vmean = scatter_mean(vmean, batch, dim=0, dim_size=batch_size)
            vmean = torch.clamp(vmean, min=self.eps)
            vout = v / vmean[batch]
        else:
            vout = None

        out = sout, vout

        return out

    def __repr__(self):
        return f"{self.__class__.__name__}(dims={self.dims}, " f"affine={self.affine})"


class AdaptiveLayerNorm(nn.Module):
    def __init__(
        self,
        dims: Tuple[int, Optional[int]],
        latent_dim: int,
        eps: float = 1e-6,
        affine: bool = True,
    ):
        super().__init__()

        self.dims = dims
        self.sdim, self.vdim = dims
        self.latent_dim = latent_dim
        self.eps = eps
        self.affine = affine
        if affine:
            self.weight_bias = DenseLayer(latent_dim, 2 * self.sdim, bias=True)
        else:
            print(
                "Affine was set to False. This layer should used the affine transformation"
            )
            raise ValueError
            self.register_parameter("weight", None)
            self.register_parameter("bias", None)

        self.reset_parameters()

    def reset_parameters(self):
        self.weight_bias.bias.data[: self.sdim] = 1
        self.weight_bias.bias.data[self.sdim :] = 0

    def forward(self, x: Dict, batch: Tensor) -> Tuple[Tensor, Optional[Tensor]]:
        s, v, z = x["s"], x["v"], x["z"]
        batch_size = int(batch.max()) + 1

        smean = s.mean(dim=-1, keepdim=True)
        smean = scatter_mean(smean, batch, dim=0, dim_size=batch_size)
        s = s - smean[batch]
        var = (s * s).mean(dim=-1, keepdim=True)
        var = scatter_mean(var, batch, dim=0, dim_size=batch_size)
        var = torch.clamp(var, min=self.eps)  # .sqrt()
        sout = s / var[batch]

        weight, bias = self.weight_bias(z).chunk(2, dim=-1)
        sout = sout * weight[batch] + bias[batch]

        if v is not None:
            vmean = torch.pow(v, 2).sum(dim=1, keepdim=True).mean(dim=-1, keepdim=True)
            vmean = scatter_mean(vmean, batch, dim=0, dim_size=batch_size)
            vmean = torch.clamp(vmean, min=self.eps)
            vout = v / vmean[batch]
        else:
            vout = None

        out = sout, vout

        return out

    def __repr__(self):
        return f"{self.__class__.__name__}(dims={self.dims}, " f"affine={self.affine})"


class SE3Norm(nn.Module):
    def __init__(self, eps: float = 1e-5, device=None, dtype=None) -> None:
        """Note: There is a relatively similar layer implemented by NVIDIA:
        https://catalog.ngc.nvidia.com/orgs/nvidia/resources/se3transformer_for_pytorch.
        It computes a ReLU on a mean-zero normalized norm, which I find surprising.
        """
        factory_kwargs = {"device": device, "dtype": dtype}
        super().__init__()
        self.normalized_shape = (1, 1)  # type: ignore[arg-type]
        self.eps = eps
        self.weight = nn.Parameter(torch.ones(self.normalized_shape, **factory_kwargs))
        self.reset_parameters()

    def reset_parameters(self) -> None:
        torch.nn.init.ones_(self.weight)

    def forward(
        self,
        pos: Tensor,
        batch: Tensor,
        batch_lig: Tensor = None,
        pocket_mask: Tensor = None,
    ):
        if pocket_mask is not None:
            norm = torch.norm(pos, dim=-1, keepdim=True) * pocket_mask  # n, 1
        else:
            norm = torch.norm(pos, dim=-1, keepdim=True)
        batch_size = int(batch.max()) + 1
        if batch_lig is not None:
            n_nodes_lig = batch_lig.bincount()
            mean_norm = scatter_add(norm, batch, dim=0, dim_size=batch_size)
            mean_norm = mean_norm / n_nodes_lig.unsqueeze(1)
        else:
            mean_norm = scatter_mean(norm, batch, dim=0, dim_size=batch_size)
        new_pos = self.weight * pos / (mean_norm[batch] + self.eps)
        return new_pos

    def extra_repr(self) -> str:
        return "{normalized_shape}, eps={eps}".format(**self.__dict__)


act_class_mapping = {
    "silu": nn.SiLU,
    "tanh": nn.Tanh,
    "sigmoid": nn.Sigmoid,
}


class GatedEquivariantBlock(nn.Module):
    """Gated Equivariant Block as defined in Schütt et al. (2021):
    Equivariant message passing for the prediction of tensorial properties and molecular spectra
    """

    def __init__(
        self,
        hidden_channels,
        out_channels,
        intermediate_channels=None,
        activation="silu",
        scalar_activation=False,
        return_vector=True,
    ):
        super(GatedEquivariantBlock, self).__init__()
        self.out_channels = out_channels

        self.return_vector = return_vector

        if intermediate_channels is None:
            intermediate_channels = hidden_channels

        self.vec1_proj = nn.Linear(hidden_channels, hidden_channels, bias=False)
        self.vec2_proj = nn.Linear(hidden_channels, out_channels, bias=False)

        act_class = act_class_mapping[activation]
        self.update_net = nn.Sequential(
            nn.Linear(hidden_channels * 2, intermediate_channels),
            act_class(),
            nn.Linear(intermediate_channels, out_channels * 2),
        )

        self.act = act_class() if scalar_activation else None

    def reset_parameters(self):
        nn.init.xavier_uniform_(self.vec1_proj.weight)
        nn.init.xavier_uniform_(self.vec2_proj.weight)
        nn.init.xavier_uniform_(self.update_net[0].weight)
        self.update_net[0].bias.data.fill_(0)
        nn.init.xavier_uniform_(self.update_net[2].weight)
        self.update_net[2].bias.data.fill_(0)

    def forward(self, x, v):
        vec1_buffer = self.vec1_proj(v)

        # detach zero-entries to avoid NaN gradients during force loss backpropagation
        vec1 = torch.zeros(
            vec1_buffer.size(0), vec1_buffer.size(2), device=vec1_buffer.device
        )
        mask = (vec1_buffer != 0).view(vec1_buffer.size(0), -1).any(dim=1)
        vec1[mask] = torch.norm(vec1_buffer[mask], dim=-2)

        vec2 = self.vec2_proj(v)

        x = torch.cat([x, vec1], dim=-1)
        x, v = torch.split(self.update_net(x), self.out_channels, dim=-1)
        v = v.unsqueeze(1) * vec2

        if self.act is not None:
            x = self.act(x)
        if self.return_vector:
            return x, v
        else:
            return x + v.sum() * 0


class ClusterContinuousEmbedder(nn.Module):
    def __init__(self, input_size, hidden_size, dropout_prob):
        super().__init__()
        use_cfg_embedding = dropout_prob > 0

        if use_cfg_embedding:
            self.embedding_drop = nn.Embedding(1, hidden_size)

        self.mlp = nn.Sequential(
            nn.Linear(input_size, hidden_size, bias=True),
            nn.Softmax(dim=1),
            nn.Linear(hidden_size, hidden_size, bias=False),
        )
        self.hidden_size = hidden_size
        self.dropout_prob = dropout_prob

    def forward(self, labels, train, force_drop_ids=None):
        use_dropout = self.dropout_prob > 0
        if force_drop_ids is not None:
            drop_ids = force_drop_ids == 1
        else:
            drop_ids = None

        if train and use_dropout:
            drop_ids_rand = (
                torch.rand(labels.shape[0], device=labels.device) < self.dropout_prob
            )
            if force_drop_ids is not None:
                drop_ids = torch.logical_or(drop_ids, drop_ids_rand)
            else:
                drop_ids = drop_ids_rand

        if drop_ids is not None:
            embeddings = torch.zeros(
                (labels.shape[0], self.hidden_size), device=labels.device
            )
            embeddings[~drop_ids] = self.mlp(labels[~drop_ids])
            embeddings[drop_ids] += self.embedding_drop.weight[0]
        else:
            embeddings = self.mlp(labels)

        if train:
            noise = torch.randn_like(embeddings)
            embeddings = embeddings + noise
        return embeddings


class TimestepEmbedder(nn.Module):
    """
    Embeds scalar timesteps into vector representations.
    """

    def __init__(self, hidden_size, frequency_embedding_size=256):
        super().__init__()
        self.mlp = nn.Sequential(
            nn.Linear(frequency_embedding_size, hidden_size, bias=True),
            nn.SiLU(),
            nn.Linear(hidden_size, hidden_size, bias=True),
        )
        self.frequency_embedding_size = frequency_embedding_size

    @staticmethod
    def timestep_embedding(t, dim, max_period=10000):
        """
        Create sinusoidal timestep embeddings.
        :param t: a 1-D Tensor of N indices, one per batch element.
                          These may be fractional.
        :param dim: the dimension of the output.
        :param max_period: controls the minimum frequency of the embeddings.
        :return: an (N, D) Tensor of positional embeddings.
        """
        # https://github.com/openai/glide-text2im/blob/main/glide_text2im/nn.py
        half = dim // 2
        freqs = torch.exp(
            -math.log(max_period)
            * torch.arange(start=0, end=half, dtype=torch.float32)
            / half
        ).to(device=t.device)
        args = t[:, None].float() * freqs[None]
        embedding = torch.cat([torch.cos(args), torch.sin(args)], dim=-1)
        if dim % 2:
            embedding = torch.cat(
                [embedding, torch.zeros_like(embedding[:, :1])], dim=-1
            )
        return embedding

    def forward(self, t):
        t = t.view(-1)
        t_freq = self.timestep_embedding(t, self.frequency_embedding_size)
        t_emb = self.mlp(t_freq)
        return t_emb<|MERGE_RESOLUTION|>--- conflicted
+++ resolved
@@ -65,11 +65,6 @@
                     return_vector=False,
                 )
             if "sa_score" in self.regression_property:
-<<<<<<< HEAD
-                self.property_mlp = nn.Sequential(
-                    DenseLayer(self.sdim, self.sdim, activation=nn.SiLU()),
-                    DenseLayer(self.sdim, 1, activation=nn.Identity()),
-=======
                 self.sa_mlp = nn.Sequential(
                     DenseLayer(
                         in_features=self.sdim,
@@ -83,7 +78,6 @@
                         bias=True,
                         activation=nn.Identity(),
                     ),
->>>>>>> fcef3a41
                 )
 
         self.reset_parameters()
