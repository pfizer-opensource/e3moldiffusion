from typing import Dict, Optional, Tuple

import torch
from torch import Tensor, nn
from torch_geometric.typing import OptTensor

from e3moldiffusion.convs import EQGATGlobalEdgeConvFinal, EQGATLocalConvFinal, TopoEdgeConvLayer
from e3moldiffusion.modules import LayerNorm, AdaptiveLayerNorm


class EQGATEdgeGNN(nn.Module):
    """_summary_
    EQGAT GNN Network updating node-level scalar, vectors and position features as well as edge-features.
    Args:
        nn (_type_): _description_
    """
<<<<<<< HEAD
    def __init__(self,
                 hn_dim: Tuple[int, int] = (64, 16),
                 edge_dim: Optional[int] = 16,
                 cutoff_local: float = 5.0,
                 num_layers: int = 5,
                 latent_dim: Optional[int] = None,
                 use_cross_product: bool = False,
                 vector_aggr: str = "mean",
                 fully_connected: bool = True,
                 local_global_model: bool = False,
                 recompute_radius_graph: bool = False,
                 recompute_edge_attributes: bool = True,
                 edge_mp: bool = False
                 ):
=======

    def __init__(
        self,
        hn_dim: Tuple[int, int] = (64, 16),
        edge_dim: Optional[int] = 16,
        cutoff_local: float = 5.0,
        num_layers: int = 5,
        latent_dim: Optional[int] = None,
        use_cross_product: bool = False,
        vector_aggr: str = "mean",
        fully_connected: bool = True,
        local_global_model: bool = False,
        recompute_radius_graph: bool = False,
        recompute_edge_attributes: bool = True,
    ):
>>>>>>> 4b15053f
        super(EQGATEdgeGNN, self).__init__()

        assert fully_connected
        assert not local_global_model

        self.num_layers = num_layers
        self.fully_connected = fully_connected
        self.local_global_model = local_global_model
        self.cutoff_local = cutoff_local
        self.recompute_radius_graph = recompute_radius_graph
        self.recompute_edge_attributes = recompute_edge_attributes

        self.sdim, self.vdim = hn_dim
        self.edge_dim = edge_dim

        convs = []

        for i in range(num_layers):
            
            # second or second last layer
            lb = (i == 1 or i == num_layers - 2)
            edge_mp_select = lb & edge_mp
            convs.append(
<<<<<<< HEAD
                    EQGATGlobalEdgeConvFinal(in_dims=hn_dim,
                                             out_dims=hn_dim,
                                             edge_dim=edge_dim,
                                             has_v_in=i>0,
                                             use_mlp_update= i < (num_layers - 1),
                                             vector_aggr=vector_aggr,
                                             use_cross_product=use_cross_product,
                                             edge_mp=edge_mp_select
                                             )
=======
                EQGATGlobalEdgeConvFinal(
                    in_dims=hn_dim,
                    out_dims=hn_dim,
                    edge_dim=edge_dim,
                    has_v_in=i > 0,
                    use_mlp_update=i < (num_layers - 1),
                    vector_aggr=vector_aggr,
                    use_cross_product=use_cross_product,
>>>>>>> 4b15053f
                )
            )

        self.convs = nn.ModuleList(convs)

        if latent_dim:
            norm_module = AdaptiveLayerNorm
        else:
            norm_module = LayerNorm

        self.norms = nn.ModuleList(
            [norm_module(dims=hn_dim, latent_dim=latent_dim) for _ in range(num_layers)]
        )

        self.reset_parameters()

    def reset_parameters(self):
        for conv, norm in zip(self.convs, self.norms):
            conv.reset_parameters()
            norm.reset_parameters()

    def calculate_edge_attrs(
        self, edge_index: Tensor, edge_attr: OptTensor, pos: Tensor, sqrt: bool = True
    ):
        source, target = edge_index
        r = pos[target] - pos[source]
        a = pos[target] * pos[source]
        a = a.sum(-1)
        d = torch.clamp(torch.pow(r, 2).sum(-1), min=1e-6)
        if sqrt:
            d = d.sqrt()
        r_norm = torch.div(r, (1.0 + d.unsqueeze(-1)))
        edge_attr = (d, a, r_norm, edge_attr)
        return edge_attr

    def to_dense_edge_tensor(self, edge_index, edge_attr, num_nodes):
        E = torch.zeros(
            num_nodes,
            num_nodes,
            edge_attr.size(-1),
            device=edge_attr.device,
            dtype=edge_attr.dtype,
        )
        E[edge_index[0], edge_index[1], :] = edge_attr
        return E

    def from_dense_edge_tensor(self, edge_index, E):
        return E[edge_index[0], edge_index[1], :]

    def forward(
        self,
        s: Tensor,
        v: Tensor,
        p: Tensor,
        edge_index_local: Tensor,
        edge_attr_local: Tuple[Tensor, Tensor, Tensor, Tensor],
        edge_index_global: Tensor,
        edge_attr_global: Tuple[Tensor, Tensor, Tensor, Tensor],
        z: OptTensor = None,
        batch: Tensor = None,
    ) -> Dict:
        # edge_attr_xyz (distances, cosines, relative_positions, edge_features)
        # (E, E, E x 3, E x F)

        for i in range(len(self.convs)):
            edge_index_in = edge_index_global
            edge_attr_in = edge_attr_global

            s, v = self.norms[i](x={"s": s, "v": v, "z": z}, batch=batch)
            out = self.convs[i](
                x=(s, v, p),
                batch=batch,
                edge_index=edge_index_in,
                edge_attr=edge_attr_in,
            )
            s, v, p, e = out["s"], out["v"], out["p"], out["e"]
            # p = p - scatter_mean(p, batch, dim=0)[batch]
            if self.recompute_edge_attributes:
                edge_attr_global = self.calculate_edge_attrs(
                    edge_index=edge_index_global, pos=p, edge_attr=e, sqrt=True
                )

            e = edge_attr_global[-1]

        out = {"s": s, "v": v, "e": e, "p": p}

        return out


class EQGATLocalGNN(nn.Module):
    """_summary_
    EQGAT GNN Network updating node-level scalar, vectors.
    Args:
        nn (_type_): _description_
    """

    def __init__(
        self,
        hn_dim: Tuple[int, int] = (64, 16),
        edge_dim: Optional[int] = 16,
        cutoff_local: float = 5.0,
        num_layers: int = 5,
        use_cross_product: bool = False,
        vector_aggr: str = "mean",
    ):
        super(EQGATLocalGNN, self).__init__()

        self.num_layers = num_layers
        self.cutoff_local = cutoff_local

        self.sdim, self.vdim = hn_dim
        self.edge_dim = edge_dim

        convs = []

        for i in range(num_layers):
            convs.append(
                EQGATLocalConvFinal(
                    in_dims=hn_dim,
                    out_dims=hn_dim,
                    edge_dim=edge_dim,
                    has_v_in=i > 0,
                    use_mlp_update=i < (num_layers - 1),
                    vector_aggr=vector_aggr,
                    use_cross_product=use_cross_product,
                )
            )

        self.convs = nn.ModuleList(convs)
        self.norms = nn.ModuleList([LayerNorm(dims=hn_dim) for _ in range(num_layers)])

        self.reset_parameters()

    def reset_parameters(self):
        for conv, norm in zip(self.convs, self.norms):
            conv.reset_parameters()
            norm.reset_parameters()

    def forward(
        self,
        s: Tensor,
        v: Tensor,
        p: Tensor,
        edge_index_local: Tensor,
        edge_attr_local: Tuple[Tensor, Tensor, Tensor, Tensor],
        edge_index_global: Tensor,
        edge_attr_global: Tuple[Tensor, Tensor, Tensor, Tensor],
        batch: Tensor = None,
    ) -> Dict:
        # edge_attr_xyz (distances, cosines, relative_positions, edge_features)
        # (E, E, E x 3, E x F)

        for i in range(len(self.convs)):
            edge_index_in = edge_index_local
            edge_attr_in = edge_attr_local

            s, v = self.norms[i](x={"s": s, "v": v}, batch=batch)

            out = self.convs[i](
                x=(s, v, p),
                batch=batch,
                edge_index=edge_index_in,
                edge_attr=edge_attr_in,
            )
            s, v = out["s"], out["v"]

        out = {"s": s, "v": v}
<<<<<<< HEAD
        
        return out
    
    
class TopoEdgeGNN(nn.Module):
    def __init__(self,
                 in_dim,
                 edge_dim: Optional[int] = 16,
                 num_layers: int = 5,
                 ):
        super(TopoEdgeGNN, self).__init__()

        self.num_layers = num_layers
        self.in_dim = in_dim
        self.edge_dim = edge_dim
        
        convs = []
        
        for i in range(num_layers):
            convs.append(
                    TopoEdgeConvLayer(in_dim=in_dim, out_dim=in_dim, edge_dim=edge_dim, aggr='mean')
                )
           
        self.convs = nn.ModuleList(convs)
        
        self.norms = nn.ModuleList([
            LayerNorm(dims=(in_dim, None))
            for _ in range(num_layers)
        ])
        
        self.reset_parameters()

    def reset_parameters(self):
        for conv, norm in zip(self.convs, self.norms):
            conv.reset_parameters()
            norm.reset_parameters()
    
    def forward(self,
                s: Tensor,
                edge_index: Tensor,
                edge_attr: Tensor,
                batch: Tensor
                ) -> Dict:
        
        for i in range(len(self.convs)):              
            s, _ = self.norms[i](x={"s": s, "v": None}, batch=batch)
            out, edge_attr = self.convs[i](x=s, batch=batch, edge_index=edge_index, edge_attr=edge_attr)
        out = {"s": s, "e": edge_attr}
        
=======

>>>>>>> 4b15053f
        return out<|MERGE_RESOLUTION|>--- conflicted
+++ resolved
@@ -14,22 +14,6 @@
     Args:
         nn (_type_): _description_
     """
-<<<<<<< HEAD
-    def __init__(self,
-                 hn_dim: Tuple[int, int] = (64, 16),
-                 edge_dim: Optional[int] = 16,
-                 cutoff_local: float = 5.0,
-                 num_layers: int = 5,
-                 latent_dim: Optional[int] = None,
-                 use_cross_product: bool = False,
-                 vector_aggr: str = "mean",
-                 fully_connected: bool = True,
-                 local_global_model: bool = False,
-                 recompute_radius_graph: bool = False,
-                 recompute_edge_attributes: bool = True,
-                 edge_mp: bool = False
-                 ):
-=======
 
     def __init__(
         self,
@@ -43,9 +27,9 @@
         fully_connected: bool = True,
         local_global_model: bool = False,
         recompute_radius_graph: bool = False,
-        recompute_edge_attributes: bool = True,
+        recompute_edge_attributes: bool = True,,
+                 edge_mp: bool = False
     ):
->>>>>>> 4b15053f
         super(EQGATEdgeGNN, self).__init__()
 
         assert fully_connected
@@ -69,7 +53,6 @@
             lb = (i == 1 or i == num_layers - 2)
             edge_mp_select = lb & edge_mp
             convs.append(
-<<<<<<< HEAD
                     EQGATGlobalEdgeConvFinal(in_dims=hn_dim,
                                              out_dims=hn_dim,
                                              edge_dim=edge_dim,
@@ -79,18 +62,8 @@
                                              use_cross_product=use_cross_product,
                                              edge_mp=edge_mp_select
                                              )
-=======
-                EQGATGlobalEdgeConvFinal(
-                    in_dims=hn_dim,
-                    out_dims=hn_dim,
-                    edge_dim=edge_dim,
-                    has_v_in=i > 0,
-                    use_mlp_update=i < (num_layers - 1),
-                    vector_aggr=vector_aggr,
-                    use_cross_product=use_cross_product,
->>>>>>> 4b15053f
-                )
-            )
+                )
+            
 
         self.convs = nn.ModuleList(convs)
 
@@ -256,7 +229,6 @@
             s, v = out["s"], out["v"]
 
         out = {"s": s, "v": v}
-<<<<<<< HEAD
         
         return out
     
@@ -306,7 +278,4 @@
             out, edge_attr = self.convs[i](x=s, batch=batch, edge_index=edge_index, edge_attr=edge_attr)
         out = {"s": s, "e": edge_attr}
         
-=======
-
->>>>>>> 4b15053f
         return out